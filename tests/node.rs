--- conflicted
+++ resolved
@@ -146,13 +146,10 @@
         <text copySource='/_textInput3' prop='immediateValue' />
         <text copySource='/_textInput3' prop='value' />
     "#;
-<<<<<<< HEAD
-    let dc = doenet_core_from(data).expect(&format!("DoenetML had an error"));
-=======
-    set_hook(Box::new(|info| console_log!("{}\n{}", info.to_string(), DATA)));
-
-    let dc = doenet_core_from(DATA).unwrap();
->>>>>>> a3ff18b5
+
+    set_hook(Box::new(|info| console_log!("{}\n{}", info.to_string(), DATA)));
+
+    let dc = doenet_core_from(DATA).expect(&format!("DoenetML had an error"));
     doenet_core::update_renderers(&dc);
 
     doenet_core::handle_action(&dc, doenet_core::Action {
