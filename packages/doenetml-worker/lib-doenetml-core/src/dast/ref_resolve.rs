//! Refs use a `path`, which consists of _names_ separated by dots (e.g. `a.b.c`), possibly followed by
//! prop names separated by dots (e.g. `a.b.c.x.y.z`). A `Resolver` searches for a matching node
//! from a given starting position. Because a `Resolver` does not know whether part of a path corresponds to a
//! name or prop name, the longest valid partial match is used and unmatched portions of a `path` are
//! preserved for future use.

<<<<<<< HEAD
mod build;
=======
mod build_resolver;
>>>>>>> b95fcfaa
mod compactify;
mod errors;
mod index_resolutions;
mod resolve;
<<<<<<< HEAD
mod root_names;
=======
>>>>>>> b95fcfaa

pub use errors::*;
pub use index_resolutions::*;
pub use resolve::*;
<<<<<<< HEAD
pub use root_names::*;
=======
>>>>>>> b95fcfaa

#[cfg(test)]
mod test_helpers;<|MERGE_RESOLUTION|>--- conflicted
+++ resolved
@@ -4,27 +4,17 @@
 //! name or prop name, the longest valid partial match is used and unmatched portions of a `path` are
 //! preserved for future use.
 
-<<<<<<< HEAD
-mod build;
-=======
 mod build_resolver;
->>>>>>> b95fcfaa
 mod compactify;
 mod errors;
 mod index_resolutions;
 mod resolve;
-<<<<<<< HEAD
 mod root_names;
-=======
->>>>>>> b95fcfaa
 
 pub use errors::*;
 pub use index_resolutions::*;
 pub use resolve::*;
-<<<<<<< HEAD
 pub use root_names::*;
-=======
->>>>>>> b95fcfaa
 
 #[cfg(test)]
 mod test_helpers;