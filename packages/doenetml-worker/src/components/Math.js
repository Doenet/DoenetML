--- conflicted
+++ resolved
@@ -1202,54 +1202,16 @@
         ),
     );
 
-<<<<<<< HEAD
-    if (inputString === "") {
-        expressionWithCodes = me.fromAst("\uFF3F"); // long underscore
-    } else {
-        if (dependencyValues.format === "text") {
-            let fromText = textToMathFactory({
-                functionSymbols,
-                splitSymbols: dependencyValues.splitSymbols,
-                parseScientificNotation:
-                    dependencyValues.parseScientificNotation,
-            });
-            try {
-                expressionWithCodes = fromText(inputString);
-            } catch (e) {
-                expressionWithCodes = me.fromAst("\uFF3F"); // long underscore
-                console.log(
-                    "Invalid value for a math of text format: " + inputString,
-                );
-            }
-        } else if (dependencyValues.format === "latex") {
-            let fromLatex = latexToMathFactory({
-                functionSymbols,
-                splitSymbols: dependencyValues.splitSymbols,
-                parseScientificNotation:
-                    dependencyValues.parseScientificNotation,
-            });
-            try {
-                expressionWithCodes = fromLatex(inputString);
-            } catch (e) {
-                expressionWithCodes = me.fromAst("\uFF3F"); // long underscore
-                console.log(
-                    "Invalid value for a math of latex format: " + inputString,
-                );
-            }
-        }
-    }
-=======
     let parser;
->>>>>>> 80f2ea16
 
     if (dependencyValues.format === "text") {
-        parser = getTextToMathConverter({
+        parser = textToMathFactory({
             functionSymbols,
             splitSymbols: dependencyValues.splitSymbols,
             parseScientificNotation: dependencyValues.parseScientificNotation,
         });
     } else if (dependencyValues.format === "latex") {
-        parser = getLatexToMathConverter({
+        parser = latexToMathFactory({
             functionSymbols,
             splitSymbols: dependencyValues.splitSymbols,
             parseScientificNotation: dependencyValues.parseScientificNotation,
