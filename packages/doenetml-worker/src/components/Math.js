--- conflicted
+++ resolved
@@ -19,8 +19,8 @@
     returnRoundingAttributeComponentShadowing,
 } from "../utils/rounding";
 import {
-    textToMathFactory,
-    latexToMathFactory,
+    getTextToMathConverter,
+    getLatexToMathConverter,
     roundForDisplay,
     mergeListsWithOtherContainers,
     superSubscriptsToUnicode,
@@ -901,7 +901,7 @@
                 desiredStateVariableValues,
                 stateValues,
             }) {
-                let fromText = textToMathFactory({
+                let fromText = getTextToMathConverter({
                     functionSymbols: await stateValues.functionSymbols,
                     splitSymbols: await stateValues.splitSymbols,
                     parseScientificNotation:
@@ -1202,45 +1202,7 @@
         ),
     );
 
-<<<<<<< HEAD
-    if (inputString === "") {
-        expressionWithCodes = me.fromAst("\uFF3F"); // long underscore
-    } else {
-        if (dependencyValues.format === "text") {
-            let fromText = textToMathFactory({
-                functionSymbols,
-                splitSymbols: dependencyValues.splitSymbols,
-                parseScientificNotation:
-                    dependencyValues.parseScientificNotation,
-            });
-            try {
-                expressionWithCodes = fromText(inputString);
-            } catch (e) {
-                expressionWithCodes = me.fromAst("\uFF3F"); // long underscore
-                console.log(
-                    "Invalid value for a math of text format: " + inputString,
-                );
-            }
-        } else if (dependencyValues.format === "latex") {
-            let fromLatex = latexToMathFactory({
-                functionSymbols,
-                splitSymbols: dependencyValues.splitSymbols,
-                parseScientificNotation:
-                    dependencyValues.parseScientificNotation,
-            });
-            try {
-                expressionWithCodes = fromLatex(inputString);
-            } catch (e) {
-                expressionWithCodes = me.fromAst("\uFF3F"); // long underscore
-                console.log(
-                    "Invalid value for a math of latex format: " + inputString,
-                );
-            }
-        }
-    }
-=======
     let parser;
->>>>>>> 80f2ea16
 
     if (dependencyValues.format === "text") {
         parser = getTextToMathConverter({
