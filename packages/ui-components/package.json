--- conflicted
+++ resolved
@@ -26,15 +26,12 @@
             "command": "vite build",
             "files": [
                 "src/**/*.ts",
-<<<<<<< HEAD
                 "tsconfig.json",
-                "vite.config.ts"
-=======
+                "vite.config.ts",
                 "src/**/*.js",
                 "src/**/*.tsx",
                 "src/**/*.jsx",
                 "tsconfig.json"
->>>>>>> 80f2ea16
             ],
             "output": [
                 "dist/**/*.js",
