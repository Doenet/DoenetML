{
    "name": "@doenet/doenetml",
    "type": "module",
    "description": "Semantic markup for building interactive web activities",
<<<<<<< HEAD
    "version": "0.7.0-alpha17",
=======
    "version": "0.7.0-alpha31",
>>>>>>> 80f2ea16
    "license": "AGPL-3.0-or-later",
    "homepage": "https://github.com/Doenet/DoenetML#readme",
    "private": true,
    "repository": "github:Doenet/DoenetML",
    "files": [
        "/dist"
    ],
    "exports": {
        ".": {
            "import": "./dist/index.js",
            "require": "./dist/index.js"
        },
        "./*": {
            "import": "./dist/*",
            "require": "./dist/*"
        }
    },
    "scripts": {
        "dev": "vite",
        "build": "wireit",
        "preview": "vite preview",
        "test": "echo \"No tests \"",
        "lint": "eslint src --ext js,jsx --report-unused-disable-directives --max-warnings 0",
        "publish": "npm run build && cd dist && npm publish"
    },
    "wireit": {
        "build": {
            "command": "vite build",
            "files": [
                "src/**/*.ts",
                "src/**/*.tsx",
                "src/**/*.js",
                "src/**/*.jsx",
                "src/**/*.css",
                "tsconfig.json",
                "vite.config.ts"
            ],
            "output": [
                "dist/**/*.js",
                "dist/**/*.d.ts",
                "dist/**/*.json"
            ],
            "dependencies": [
                "../doenetml-worker:build",
                "../codemirror:build",
                "../ui-components:build",
                "../utils:build",
                "../virtual-keyboard:build",
                "../parser:build"
            ]
        }
    },
    "peerDependencies": {
        "react": "^18.3.1",
        "react-dom": "^18.3.1",
        "styled-components": "^5.3.11"
    },
    "dependencies": {
        "@chakra-ui/icons": "^2.0.19",
        "@chakra-ui/react": "^2.7.0",
        "@fortawesome/fontawesome-svg-core": "^6.5.2",
        "@fortawesome/free-regular-svg-icons": "^6.5.2",
        "@fortawesome/free-solid-svg-icons": "^6.5.2",
        "@fortawesome/react-fontawesome": "^0.2.2",
        "@handsontable/react": "^12.4.0",
        "better-react-mathjax": "^2.0.3",
        "copy-to-clipboard": "^3.3.3",
        "crypto-js": "^4.2.0",
        "cssesc": "^3.0.0",
<<<<<<< HEAD
        "esm-seedrandom": "^3.0.5",
=======
>>>>>>> 80f2ea16
        "framer-motion": "^11.2.11",
        "handsontable": "^12.4.0",
        "hi-base32": "^0.5.1",
        "hyperformula": "^2.5.0",
        "idb-keyval": "^6.2.1",
        "json-stringify-deterministic": "^1.0.12",
        "lorem-ipsum": "^2.0.8",
<<<<<<< HEAD
        "math-expressions": "^2.0.0-alpha66",
        "nanoid": "^4.0.2",
        "prismjs": "^1.29.0",
        "react-copy-to-clipboard": "^5.0.3",
        "react-icons": "^5.2.1",
        "react-mathquill": "^1.0.3",
        "react-measure": "^2.5.2",
        "react-router": "^6.24.1",
        "react-router-dom": "^6.24.1",
        "react-simple-code-editor": "^0.13.1",
=======
        "nanoid": "^4.0.2",
        "prismjs": "^1.29.0",
        "react-copy-to-clipboard": "^5.1.0",
        "react-icons": "^4.12.0",
        "react-mathquill": "^1.0.3",
        "react-measure": "^2.5.2",
        "react-router": "^6.26.2",
>>>>>>> 80f2ea16
        "react-visibility-sensor-v2": "^1.0.0",
        "recoil": "^0.7.7",
        "seedrandom": "^3.0.5",
        "styled-components": "^5.3.11"
<<<<<<< HEAD
    },
    "prettier": {
        "tabWidth": 4
=======
>>>>>>> 80f2ea16
    }
}<|MERGE_RESOLUTION|>--- conflicted
+++ resolved
@@ -2,11 +2,7 @@
     "name": "@doenet/doenetml",
     "type": "module",
     "description": "Semantic markup for building interactive web activities",
-<<<<<<< HEAD
-    "version": "0.7.0-alpha17",
-=======
     "version": "0.7.0-alpha31",
->>>>>>> 80f2ea16
     "license": "AGPL-3.0-or-later",
     "homepage": "https://github.com/Doenet/DoenetML#readme",
     "private": true,
@@ -76,10 +72,7 @@
         "copy-to-clipboard": "^3.3.3",
         "crypto-js": "^4.2.0",
         "cssesc": "^3.0.0",
-<<<<<<< HEAD
         "esm-seedrandom": "^3.0.5",
-=======
->>>>>>> 80f2ea16
         "framer-motion": "^11.2.11",
         "handsontable": "^12.4.0",
         "hi-base32": "^0.5.1",
@@ -87,18 +80,6 @@
         "idb-keyval": "^6.2.1",
         "json-stringify-deterministic": "^1.0.12",
         "lorem-ipsum": "^2.0.8",
-<<<<<<< HEAD
-        "math-expressions": "^2.0.0-alpha66",
-        "nanoid": "^4.0.2",
-        "prismjs": "^1.29.0",
-        "react-copy-to-clipboard": "^5.0.3",
-        "react-icons": "^5.2.1",
-        "react-mathquill": "^1.0.3",
-        "react-measure": "^2.5.2",
-        "react-router": "^6.24.1",
-        "react-router-dom": "^6.24.1",
-        "react-simple-code-editor": "^0.13.1",
-=======
         "nanoid": "^4.0.2",
         "prismjs": "^1.29.0",
         "react-copy-to-clipboard": "^5.1.0",
@@ -106,16 +87,12 @@
         "react-mathquill": "^1.0.3",
         "react-measure": "^2.5.2",
         "react-router": "^6.26.2",
->>>>>>> 80f2ea16
         "react-visibility-sensor-v2": "^1.0.0",
         "recoil": "^0.7.7",
         "seedrandom": "^3.0.5",
         "styled-components": "^5.3.11"
-<<<<<<< HEAD
     },
     "prettier": {
         "tabWidth": 4
-=======
->>>>>>> 80f2ea16
     }
 }