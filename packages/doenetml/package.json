--- conflicted
+++ resolved
@@ -46,12 +46,7 @@
                 "dist/**/*.json"
             ],
             "dependencies": [
-<<<<<<< HEAD
                 "../doenetml-worker:build",
-                "../doenetml-worker-rust:build",
-=======
-                "../doenetml-worker-javascript:build",
->>>>>>> a532d6d4
                 "../codemirror:build",
                 "../ui-components:build",
                 "../utils:build",
