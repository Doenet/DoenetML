--- conflicted
+++ resolved
@@ -40,21 +40,11 @@
     build: {
         minify: false,
         lib: {
-<<<<<<< HEAD
-            entry: "src/index.js",
-            name: "DoenetML",
-            fileName: "doenetml",
-            formats: [
-                "es",
-                //"umd"
-            ],
-=======
             entry: {
                 doenetml: "./src/index.js",
                 "doenetml-inline-worker": "./src/index-inline-worker.ts",
             },
             formats: ["es"],
->>>>>>> 00ddadda
         },
         rollupOptions: {
             external: EXTERNAL_DEPS,
