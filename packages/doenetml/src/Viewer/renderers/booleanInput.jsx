--- conflicted
+++ resolved
@@ -17,11 +17,7 @@
 import { BoardContext } from "./graph";
 import me from "math-expressions";
 import { getPositionFromAnchorByCoordinate } from "./utils/graph";
-<<<<<<< HEAD
-import { PageContext } from "../PageViewer";
-=======
 import { DocContext } from "../DocViewer";
->>>>>>> 80f2ea16
 
 // Moved most of checkWorkStyle styling into Button
 const Button = styled.button`
@@ -69,11 +65,7 @@
 
     const board = useContext(BoardContext);
 
-<<<<<<< HEAD
-    const { showAnswerTitles } = useContext(PageContext) || {};
-=======
     const { showAnswerTitles } = useContext(DocContext) || {};
->>>>>>> 80f2ea16
 
     let pointerAtDown = useRef(false);
     let pointAtDown = useRef(false);
@@ -486,15 +478,6 @@
         checkWorkStyle.color = "black";
         checkWorkStyle.cursor = "not-allowed";
         checkWorkTabIndex = "-1";
-    }
-
-    if (disabled) {
-        // Disable the checkWorkButton
-        checkWorkStyle.backgroundColor = getComputedStyle(
-            document.documentElement,
-        ).getPropertyValue("--mainGray");
-        checkWorkStyle.color = "black";
-        checkWorkStyle.cursor = "not-allowed";
     }
 
     //Assume we don't have a check work button
