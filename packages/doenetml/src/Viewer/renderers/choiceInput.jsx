import React, { useContext, useRef, useState } from "react";
import useDoenetRenderer from "../useDoenetRenderer";
import { FontAwesomeIcon } from "@fortawesome/react-fontawesome";
import {
    faCheck,
    faLevelDownAlt,
    faTimes,
    faCloud,
} from "@fortawesome/free-solid-svg-icons";
import { MathJax } from "better-react-mathjax";
import { rendererState } from "../useDoenetRenderer";
import { useSetRecoilState } from "recoil";
import styled from "styled-components";
import "./choiceInput.css";
<<<<<<< HEAD
import { PageContext } from "../PageViewer";
=======
import { DocContext } from "../DocViewer";
>>>>>>> 80f2ea16

// Moved most of checkWorkStyle styling into Button
const Button = styled.button`
    position: relative;
    /* width: 24px; */
    height: 24px;
    color: #ffffff;
    background-color: var(--mainBlue);
    display: inline-block;
    text-align: center;
    padding: 2px;
    z-index: 0;
    /* border: var(--mainBorder); */
    border: none;
    border-radius: var(--mainBorderRadius);
    margin: 0px 4px 4px 0px;

    &:hover {
        background-color: var(--lightBlue);
        color: black;
    }
`;

export default React.memo(function ChoiceInput(props) {
    let {
        name,
        id,
        SVs,
        actions,
        children,
        sourceOfUpdate,
        ignoreUpdate,
        rendererName,
        callAction,
    } = useDoenetRenderer(props);

    ChoiceInput.baseStateVariable = "selectedIndices";

    const [rendererSelectedIndices, setRendererSelectedIndices] = useState(
        SVs.selectedIndices,
    );

    const setRendererState = useSetRecoilState(rendererState(rendererName));

    let selectedIndicesWhenSetState = useRef(null);

<<<<<<< HEAD
    const { showAnswerTitles } = useContext(PageContext) || {};
=======
    const { showAnswerTitles } = useContext(DocContext) || {};
>>>>>>> 80f2ea16

    if (
        !ignoreUpdate &&
        selectedIndicesWhenSetState.current !== SVs.selectedIndices
    ) {
        // console.log(`setting value to ${SVs.immediateValue}`)
        setRendererSelectedIndices(SVs.selectedIndices);
        selectedIndicesWhenSetState.current = SVs.selectedIndices;
    } else {
        selectedIndicesWhenSetState.current = null;
    }

    let validationState = "unvalidated";
    if (SVs.valueHasBeenValidated || SVs.numAttemptsLeft < 1) {
        if (SVs.creditAchieved === 1) {
            validationState = "correct";
        } else if (SVs.creditAchieved === 0) {
            validationState = "incorrect";
        } else {
            validationState = "partialcorrect";
        }
    }

    function onChangeHandler(e) {
        let newSelectedIndices = [];

        if (SVs.inline) {
            if (e.target.value) {
                newSelectedIndices = Array.from(
                    e.target.selectedOptions,
                    (option) => Number(option.value),
                );
            }
        } else {
            if (SVs.selectMultiple) {
                newSelectedIndices = [...rendererSelectedIndices];
                let index = Number(e.target.value);
                if (e.target.checked) {
                    if (!newSelectedIndices.includes(index)) {
                        newSelectedIndices.push(index);
                        newSelectedIndices.sort((a, b) => a - b);
                    }
                } else {
                    let i = newSelectedIndices.indexOf(index);
                    if (i !== -1) {
                        newSelectedIndices.splice(i, 1);
                    }
                }
            } else {
                newSelectedIndices = [Number(e.target.value)];
            }
        }

        if (
            rendererSelectedIndices.length !== newSelectedIndices.length ||
            rendererSelectedIndices.some((v, i) => v != newSelectedIndices[i])
        ) {
            setRendererSelectedIndices(newSelectedIndices);
            selectedIndicesWhenSetState.current = SVs.selectedIndices;

            setRendererState((was) => {
                let newObj = { ...was };
                newObj.ignoreUpdate = true;
                return newObj;
            });

            callAction({
                action: actions.updateSelectedIndices,
                args: {
                    selectedIndices: newSelectedIndices,
                },
                baseVariableValue: newSelectedIndices,
            });
        }
    }

    if (SVs.hidden) {
        return null;
    }

    let disabled = SVs.disabled;

    let label = SVs.label;
    if (SVs.labelHasLatex) {
        label = (
            <MathJax hideUntilTypeset={"first"} inline dynamic>
                {label}
            </MathJax>
        );
    }

    if (SVs.inline) {
        let checkWorkStyle = {
            cursor: "pointer",
            padding: "1px 6px 1px 6px",
            width: "24px",
        };
        let checkWorkTabIndex = "0";

        let selectStyle = {};

        if (disabled) {
            // Disable the checkWorkButton
            checkWorkStyle.backgroundColor = getComputedStyle(
                document.documentElement,
            ).getPropertyValue("--mainGray");
            checkWorkStyle.color = "black";
            checkWorkStyle.cursor = "not-allowed";
            checkWorkTabIndex = "-1";
            selectStyle.cursor = "not-allowed";
            selectStyle.borderColor = getComputedStyle(
                document.documentElement,
            ).getPropertyValue("--mainGray");
        }

        if (disabled) {
            // Disable the checkWorkButton
            checkWorkStyle.backgroundColor = getComputedStyle(
                document.documentElement,
            ).getPropertyValue("--mainGray");
            checkWorkStyle.color = "black";
            checkWorkStyle.cursor = "not-allowed";
        }

        //Assume we don't have a check work button
        let checkWorkButton = null;
        if (SVs.includeCheckWork && !SVs.suppressCheckwork) {
            if (validationState === "unvalidated") {
                if (disabled) {
                    checkWorkStyle.backgroundColor = getComputedStyle(
                        document.documentElement,
                    ).getPropertyValue("--mainGray");
                }
                checkWorkButton = (
                    <Button
                        id={id + "_submit"}
                        disabled={disabled}
                        tabIndex={checkWorkTabIndex}
                        // ref={c => { this.target = c && ReactDOM.findDOMNode(c); }}
                        style={checkWorkStyle}
                        onClick={() =>
                            callAction({
                                action: actions.submitAnswer,
                            })
                        }
                        onKeyPress={(e) => {
                            if (e.key === "Enter") {
                                callAction({
                                    action: actions.submitAnswer,
                                });
                            }
                        }}
                        title={
                            showAnswerTitles
                                ? `Answer name: ${actions.submitAnswer.componentName}`
                                : null
                        }
                    >
                        <FontAwesomeIcon
                            style={
                                {
                                    /*marginRight: "4px", paddingLeft: "2px"*/
                                }
                            }
                            icon={faLevelDownAlt}
                            transform={{ rotate: 90 }}
                        />
                    </Button>
                );
            } else {
                if (SVs.showCorrectness) {
                    if (validationState === "correct") {
                        checkWorkStyle.backgroundColor = getComputedStyle(
                            document.documentElement,
                        ).getPropertyValue("--mainGreen");
                        checkWorkButton = (
                            <Button
                                id={id + "_correct"}
                                style={checkWorkStyle}
                                tabIndex={checkWorkTabIndex}
                            >
                                <FontAwesomeIcon icon={faCheck} />
                            </Button>
                        );
                    } else if (validationState === "partialcorrect") {
                        //partial credit

                        let percent = Math.round(SVs.creditAchieved * 100);
                        let partialCreditContents = `${percent} %`;
                        checkWorkStyle.width = "44px";

                        checkWorkStyle.backgroundColor = "#efab34";
                        checkWorkButton = (
                            <Button
                                id={id + "_partial"}
                                style={checkWorkStyle}
                                tabIndex={checkWorkTabIndex}
                            >
                                {partialCreditContents}
                            </Button>
                        );
                    } else {
                        //incorrect
                        checkWorkStyle.backgroundColor = getComputedStyle(
                            document.documentElement,
                        ).getPropertyValue("--mainRed");
                        checkWorkButton = (
                            <Button
                                id={id + "_incorrect"}
                                style={checkWorkStyle}
                                tabIndex={checkWorkTabIndex}
                            >
                                <FontAwesomeIcon icon={faTimes} />
                            </Button>
                        );
                    }
                } else {
                    // showCorrectness is false
                    checkWorkStyle.backgroundColor = "rgb(74, 3, 217)";
                    checkWorkStyle.padding = "1px 8px 1px 4px"; // To center the faCloud icon
                    checkWorkButton = (
                        <Button
                            id={id + "_saved"}
                            style={checkWorkStyle}
                            tabIndex={checkWorkTabIndex}
                        >
                            <FontAwesomeIcon icon={faCloud} />
                        </Button>
                    );
                }
            }

            if (SVs.numAttemptsLeft < 0) {
                checkWorkButton = (
                    <>
                        {checkWorkButton}
                        <span>(no attempts remaining)</span>
                    </>
                );
            } else if (SVs.numAttemptsLeft == 1) {
                checkWorkButton = (
                    <>
                        {checkWorkButton}
                        <span>(1 attempt remaining)</span>
                    </>
                );
            } else if (Number.isFinite(SVs.numAttemptsLeft)) {
                checkWorkButton = (
                    <>
                        {checkWorkButton}
                        <span>({SVs.numAttemptsLeft} attempts remaining)</span>
                    </>
                );
            }
        }

        let svData = SVs;
        let optionsList = SVs.choiceTexts.map(function (s, i) {
            if (svData.choicesHidden[i]) {
                return null;
            }
            return (
                <option
                    key={i + 1}
                    value={i + 1}
                    disabled={svData.choicesDisabled[i]}
                >
                    {s}
                </option>
            );
        });

        let value = rendererSelectedIndices;
        if (value === undefined) {
            value = "";
        } else if (!SVs.selectMultiple) {
            value = value[0];
            if (value === undefined) {
                value = "";
            }
        }

        // inline="true"
        return (
            <React.Fragment>
                <a name={id} />
                <label
                    style={{ display: "inline-flex", maxWidth: "100%" }}
                    id={id + "-label"}
                >
                    {label}
                    <select
                        className="custom-select"
                        id={id}
                        onChange={onChangeHandler}
                        value={value}
                        disabled={disabled}
                        multiple={SVs.selectMultiple}
                        style={selectStyle}
                    >
                        <option hidden={true} value="">
                            {SVs.placeHolder}
                        </option>
                        {optionsList}
                    </select>
                </label>
                {checkWorkButton}
            </React.Fragment>
        );
    } else {
        let checkWorkStyle = {
            height: "24px",
            display: "inline-block",
            padding: "1px 6px 1px 6px",
            cursor: "pointer",
            // fontWeight: "bold",
        };
        let checkWorkTabIndex = "0";

        if (disabled) {
            // Disable the checkWorkButton
            checkWorkStyle.backgroundColor = getComputedStyle(
                document.documentElement,
            ).getPropertyValue("--mainGray");
            checkWorkStyle.color = "black";
            checkWorkStyle.cursor = "not-allowed";
            checkWorkTabIndex = "-1";
        }

        if (disabled) {
            // Disable the checkWorkButton
            checkWorkStyle.backgroundColor = getComputedStyle(
                document.documentElement,
            ).getPropertyValue("--mainGray");
            checkWorkStyle.color = "black";
            checkWorkStyle.cursor = "not-allowed";
        }

        let checkworkComponent = null;

        if (SVs.includeCheckWork && !SVs.suppressCheckwork) {
            if (validationState === "unvalidated") {
                let checkWorkText = SVs.submitLabel;
                if (!SVs.showCorrectness) {
                    checkWorkText = SVs.submitLabelNoCorrectness;
                }
                if (disabled) {
                    checkWorkStyle.backgroundColor = getComputedStyle(
                        document.documentElement,
                    ).getPropertyValue("--mainGray");
                }
                checkworkComponent = (
                    <Button
                        id={id + "_submit"}
                        tabIndex={checkWorkTabIndex}
                        disabled={disabled}
                        style={checkWorkStyle}
                        onClick={() =>
                            callAction({
                                action: actions.submitAnswer,
                            })
                        }
                        onKeyPress={(e) => {
                            if (e.key === "Enter") {
                                callAction({
                                    action: actions.submitAnswer,
                                });
                            }
                        }}
                        title={
                            showAnswerTitles
                                ? `Answer name: ${actions.submitAnswer.componentName}`
                                : null
                        }
                    >
                        <FontAwesomeIcon
                            style={
                                {
                                    /*marginRight: "4px", paddingLeft: "2px"*/
                                }
                            }
                            icon={faLevelDownAlt}
                            transform={{ rotate: 90 }}
                        />
                        &nbsp;
                        {checkWorkText}
                    </Button>
                );
            } else {
                if (SVs.showCorrectness) {
                    if (validationState === "correct") {
                        checkWorkStyle.backgroundColor = getComputedStyle(
                            document.documentElement,
                        ).getPropertyValue("--mainGreen");
                        checkworkComponent = (
                            <Button
                                id={id + "_correct"}
                                style={checkWorkStyle}
                                tabIndex={checkWorkTabIndex}
                            >
                                <FontAwesomeIcon icon={faCheck} />
                                &nbsp; Correct
                            </Button>
                        );
                    } else if (validationState === "incorrect") {
                        checkWorkStyle.backgroundColor = getComputedStyle(
                            document.documentElement,
                        ).getPropertyValue("--mainRed");
                        checkworkComponent = (
                            <Button
                                id={id + "_incorrect"}
                                style={checkWorkStyle}
                                tabIndex={checkWorkTabIndex}
                            >
                                <FontAwesomeIcon icon={faTimes} />
                                &nbsp; Incorrect
                            </Button>
                        );
                    } else if (validationState === "partialcorrect") {
                        checkWorkStyle.backgroundColor = "#efab34";
                        let percent = Math.round(SVs.creditAchieved * 100);
                        let partialCreditContents = `${percent}% Correct`;

                        checkworkComponent = (
                            <Button
                                id={id + "_partial"}
                                style={checkWorkStyle}
                                tabIndex={checkWorkTabIndex}
                            >
                                {partialCreditContents}
                            </Button>
                        );
                    }
                } else {
                    checkWorkStyle.backgroundColor = "rgb(74, 3, 217)";
                    checkworkComponent = (
                        <Button
                            id={id + "_saved"}
                            style={checkWorkStyle}
                            tabIndex={checkWorkTabIndex}
                        >
                            <FontAwesomeIcon icon={faCloud} />
                            &nbsp; Response Saved
                        </Button>
                    );
                }
            }
        }

        if (SVs.numAttemptsLeft < 0) {
            checkworkComponent = (
                <>
                    {checkworkComponent}
                    <span>(no attempts remaining)</span>
                </>
            );
        } else if (SVs.numAttemptsLeft == 1) {
            checkworkComponent = (
                <>
                    {checkworkComponent}
                    <span>(1 attempt remaining)</span>
                </>
            );
        } else if (Number.isFinite(SVs.numAttemptsLeft)) {
            checkworkComponent = (
                <>
                    {checkworkComponent}
                    <span>({SVs.numAttemptsLeft} attempts remaining)</span>
                </>
            );
        }

        let inputKey = id;
        let listStyle = {
            listStyleType: "none",
        };

        let keyBeginning = inputKey + "_choice";
        let inputType = "radio";
        if (SVs.selectMultiple) {
            inputType = "checkbox";
        }

        let svData = SVs;

        let choiceDoenetTags = SVs.choiceOrder
            .map((v) => children[v - 1])
            .map(function (child, i) {
                if (svData.choicesHidden[i]) {
                    return null;
                }
                if (inputType == "radio") {
                    // selectMultiple="false"
                    let radioDisabled = disabled || svData.choicesDisabled[i];
                    let containerClassName = "radio-container";
                    let radioClassName = "radio-checkmark";
                    if (radioDisabled) {
                        containerClassName += " radio-container-disabled";
                        radioClassName += " radio-checkmark-disabled";
                    }
                    return (
                        <label
                            className={containerClassName}
                            key={inputKey + "_choice" + (i + 1)}
                        >
                            <input
                                type="radio"
                                id={keyBeginning + (i + 1) + "_input"}
                                name={inputKey}
                                value={i + 1}
                                checked={rendererSelectedIndices.includes(
                                    i + 1,
                                )}
                                onChange={onChangeHandler}
                                disabled={radioDisabled}
                            />
                            <span className={radioClassName} />
                            <label
                                htmlFor={keyBeginning + (i + 1) + "_input"}
                                style={{ marginLeft: "2px" }}
                            >
                                {child}
                            </label>
                        </label>
                    );
                } else if (inputType == "checkbox") {
                    // selectMultiple="true"
                    let checkboxDisabled =
                        disabled || svData.choicesDisabled[i];
                    let containerClassName = "checkbox-container";
                    let checkboxClassName = "checkbox-checkmark";
                    if (checkboxDisabled) {
                        containerClassName += " checkbox-container-disabled";
                        checkboxClassName += " checkbox-checkmark-disabled";
                    }
                    return (
                        <label
                            className={containerClassName}
                            key={inputKey + "_choice" + (i + 1)}
                        >
                            <input
                                type="checkbox"
                                id={keyBeginning + (i + 1) + "_input"}
                                name={inputKey}
                                value={i + 1}
                                checked={rendererSelectedIndices.includes(
                                    i + 1,
                                )}
                                onChange={onChangeHandler}
                                disabled={disabled || svData.choicesDisabled[i]}
                            />
                            <span className={checkboxClassName} />
                            <label
                                htmlFor={keyBeginning + (i + 1) + "_input"}
                                style={{ marginLeft: "2px" }}
                            >
                                {child}
                            </label>
                        </label>
                    );
                }
            });

        return (
            <div id={inputKey + "-label"}>
                {label}
                <ol id={inputKey} style={listStyle}>
                    <a name={id} />
                    {choiceDoenetTags}
                </ol>
                {checkworkComponent}
            </div>
        );
    }
});<|MERGE_RESOLUTION|>--- conflicted
+++ resolved
@@ -12,11 +12,7 @@
 import { useSetRecoilState } from "recoil";
 import styled from "styled-components";
 import "./choiceInput.css";
-<<<<<<< HEAD
-import { PageContext } from "../PageViewer";
-=======
 import { DocContext } from "../DocViewer";
->>>>>>> 80f2ea16
 
 // Moved most of checkWorkStyle styling into Button
 const Button = styled.button`
@@ -63,11 +59,7 @@
 
     let selectedIndicesWhenSetState = useRef(null);
 
-<<<<<<< HEAD
-    const { showAnswerTitles } = useContext(PageContext) || {};
-=======
     const { showAnswerTitles } = useContext(DocContext) || {};
->>>>>>> 80f2ea16
 
     if (
         !ignoreUpdate &&
@@ -181,15 +173,6 @@
             selectStyle.borderColor = getComputedStyle(
                 document.documentElement,
             ).getPropertyValue("--mainGray");
-        }
-
-        if (disabled) {
-            // Disable the checkWorkButton
-            checkWorkStyle.backgroundColor = getComputedStyle(
-                document.documentElement,
-            ).getPropertyValue("--mainGray");
-            checkWorkStyle.color = "black";
-            checkWorkStyle.cursor = "not-allowed";
         }
 
         //Assume we don't have a check work button
@@ -395,15 +378,6 @@
             checkWorkStyle.color = "black";
             checkWorkStyle.cursor = "not-allowed";
             checkWorkTabIndex = "-1";
-        }
-
-        if (disabled) {
-            // Disable the checkWorkButton
-            checkWorkStyle.backgroundColor = getComputedStyle(
-                document.documentElement,
-            ).getPropertyValue("--mainGray");
-            checkWorkStyle.color = "black";
-            checkWorkStyle.cursor = "not-allowed";
         }
 
         let checkworkComponent = null;
