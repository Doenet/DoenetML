# DoenetML

Semantic markup for building interactive web activities.
[Read more about Doenet](https://www.doenet.org)

```xml
<p>Drag the point to the 4th quadrant.</p>
<graph>
    <point xs='2 3'/>
</graph>
```

![](media/graph_example.png)

## Features

-   Internally manages a directed acyclic graph of dependencies to coordinate updates of self-referential worksheets

## Quick Start

In the project folder:

`$ npm install`

`$ npm run dev`

Paste demo code into `packages/test-viewer/src/test/testCode.doenet`

Navigate to `localhost:5173`


## Development

### Publishing

Run
```bash
npm run build
```
<<<<<<< HEAD
to make a publishable package in the `./dist` directory. As part of the build process a stripped
down version of `package.json` is copied into the `./dist` directory. **This** is the package that you should publish.
I.e., do a `cd ./dist` before publishing.
=======

</details>

<details>
<summary>Point Parallelogram</summary>

```xml
<graph>
    <point name="p1" xs="0 4" />
    <point name="p2" xs="3 0" />
    <point name="p3" xs="$p1.x+$p2.x $p1.y+$p2.y" />
</graph>
```

</details>

<details>
<summary>Boolean Input</summary>

```xml
<booleanInput name="bool"/>

I think<text hide="$bool"> therefore I am</text>.

<booleanInput name="bool2"/>
<text hide="$bool2">Yin</text>
<text hide="!$bool2">Yang</text>
```

</details>

<details>
<summary>Value vs Immediate Value</summary>

```xml
<graph name="graph">
	<point name="p1" xs="$n1.value $n2.value"/>
	<point name="p2" xs="$n1.immediateValue+0.5 $n2.immediateValue"/>
</graph>

<mathInput name="n1" prefill="0"/>
<mathInput name="n2" prefill="0"/>

One point uses immediate value plus an offset
```

</details>

<details>
<summary>Collect Component Index</summary>

```xml
The following paragraph contains numbers and sequences based on the number
<number name="n" copySource="/_mathinput1" />:

<p name="p1">
This paragraphs contains:
number
<number>23</number>
sequence
<aslist><sequence from="1" to="$n"/></aslist>
number
<number>42</number>
number
<number>2</number>
sequence
<aslist><sequence from="$n" to="2*$n"/></aslist>
number
<number>30</number>
</p>

Collect the numbers in that paragraph: <aslist><collect name="c1" source="p1" componentTypes="number"/></aslist>.

The fifth number is $c1[5].value.

Now try changing the number
<mathInput prefill="6"/>
```

</details>

<!-- ## Technical Documentation
JavaScript parses the DoenetML and calls Rust functions, passing in strings. On core creation, Rust returns a pointer to its main struct, existing in WASM linear memory. Javascript uses this to access the other core functions. Rust returns rendering data as strings.

The Doenet Rust code is in the doenet-core crate, doenet-core/src/lib.rs being the main file. The crate can be built as a library independent of javascript, but without a parser, one would need pre-parsed DoenetML objects as its input. -->
>>>>>>> a632e2e1
<|MERGE_RESOLUTION|>--- conflicted
+++ resolved
@@ -37,94 +37,6 @@
 ```bash
 npm run build
 ```
-<<<<<<< HEAD
 to make a publishable package in the `./dist` directory. As part of the build process a stripped
 down version of `package.json` is copied into the `./dist` directory. **This** is the package that you should publish.
-I.e., do a `cd ./dist` before publishing.
-=======
-
-</details>
-
-<details>
-<summary>Point Parallelogram</summary>
-
-```xml
-<graph>
-    <point name="p1" xs="0 4" />
-    <point name="p2" xs="3 0" />
-    <point name="p3" xs="$p1.x+$p2.x $p1.y+$p2.y" />
-</graph>
-```
-
-</details>
-
-<details>
-<summary>Boolean Input</summary>
-
-```xml
-<booleanInput name="bool"/>
-
-I think<text hide="$bool"> therefore I am</text>.
-
-<booleanInput name="bool2"/>
-<text hide="$bool2">Yin</text>
-<text hide="!$bool2">Yang</text>
-```
-
-</details>
-
-<details>
-<summary>Value vs Immediate Value</summary>
-
-```xml
-<graph name="graph">
-	<point name="p1" xs="$n1.value $n2.value"/>
-	<point name="p2" xs="$n1.immediateValue+0.5 $n2.immediateValue"/>
-</graph>
-
-<mathInput name="n1" prefill="0"/>
-<mathInput name="n2" prefill="0"/>
-
-One point uses immediate value plus an offset
-```
-
-</details>
-
-<details>
-<summary>Collect Component Index</summary>
-
-```xml
-The following paragraph contains numbers and sequences based on the number
-<number name="n" copySource="/_mathinput1" />:
-
-<p name="p1">
-This paragraphs contains:
-number
-<number>23</number>
-sequence
-<aslist><sequence from="1" to="$n"/></aslist>
-number
-<number>42</number>
-number
-<number>2</number>
-sequence
-<aslist><sequence from="$n" to="2*$n"/></aslist>
-number
-<number>30</number>
-</p>
-
-Collect the numbers in that paragraph: <aslist><collect name="c1" source="p1" componentTypes="number"/></aslist>.
-
-The fifth number is $c1[5].value.
-
-Now try changing the number
-<mathInput prefill="6"/>
-```
-
-</details>
-
-<!-- ## Technical Documentation
-JavaScript parses the DoenetML and calls Rust functions, passing in strings. On core creation, Rust returns a pointer to its main struct, existing in WASM linear memory. Javascript uses this to access the other core functions. Rust returns rendering data as strings.
-
-The Doenet Rust code is in the doenet-core crate, doenet-core/src/lib.rs being the main file. The crate can be built as a library independent of javascript, but without a parser, one would need pre-parsed DoenetML objects as its input. -->
->>>>>>> a632e2e1
+I.e., do a `cd ./dist` before publishing.