--- conflicted
+++ resolved
@@ -41,9 +41,6 @@
 syn = "2.0"
 convert_case = "0.5.0"
 anyhow = "1.0.79"
-<<<<<<< HEAD
 thiserror = "1.0.56"
-=======
 tsify = { git = "https://github.com/siefkenj/tsify.git", branch = "next" }
-derive_more = "0.99.17"
->>>>>>> 1a64cf2a
+derive_more = "0.99.17"