--- conflicted
+++ resolved
@@ -109,13 +109,7 @@
         }
     }
 
-<<<<<<< HEAD
-    async dispatchAction(action: Action) {
-=======
-    // TODO: TypeScript for args. Here's is the rust type for the args
-
     async dispatchAction(action: Action): Promise<ElementUpdates> {
->>>>>>> 91798c6b
         const isProcessingPromise = this.isProcessingPromise;
         let { promise, resolve } = promiseWithResolver();
         this.isProcessingPromise = promise;
