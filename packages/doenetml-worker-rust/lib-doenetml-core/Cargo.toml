--- conflicted
+++ resolved
@@ -23,9 +23,7 @@
 strum_macros = { workspace = true }
 enum_dispatch = { workspace = true }
 anyhow = { workspace = true }
-<<<<<<< HEAD
 thiserror = { workspace = true }
-=======
 tsify = { workspace = true }
 # The `console_error_panic_hook` crate provides better debugging of panics by
 # logging them with `console.error`. This is great for development, but requires
@@ -33,7 +31,6 @@
 # code size when deploying.
 console_error_panic_hook = { workspace = true, optional = true }
 derive_more = { workspace = true }
->>>>>>> 1a64cf2a
 
 [dev-dependencies]
 criterion = "0.3.6"
