use crate::components::prelude::*;
use crate::general_prop::RenderedChildrenPassthroughProp;
use crate::props::UpdaterObject;

#[component(name = Graph)]
mod component {

    use crate::general_prop::{BooleanProp, NumberProp};
<<<<<<< HEAD
    use crate::props::ForRenderOutputs;
=======
>>>>>>> 33339269

    enum Props {
        /// Whether the `<graph>` should be hidden.
        #[prop(value_type = PropValueType::Boolean, profile = PropProfile::Hidden)]
        Hidden,
        #[prop(value_type = PropValueType::AnnotatedContentRefs, profile = PropProfile::RenderedChildren)]
        RenderedChildren,
        #[prop(value_type = PropValueType::Number, for_render, is_public)]
        XMin,
        #[prop(value_type = PropValueType::Number, for_render, is_public)]
        XMax,
        #[prop(value_type = PropValueType::Number, for_render, is_public)]
        YMin,
        #[prop(value_type = PropValueType::Number, for_render, is_public)]
        YMax,
    }

    enum Attributes {
        /// Whether the `<graph>` should be hidden.
        #[attribute(prop = BooleanProp, default = false)]
        Hide,
        #[attribute(prop = NumberProp, default = -10.0)]
        XMin,
        #[attribute(prop = NumberProp, default = 10.0)]
        XMax,
        #[attribute(prop = NumberProp, default = -10.0)]
        YMin,
        #[attribute(prop = NumberProp, default = 10.0)]
        YMax,
    }

    #[derive(Debug, Clone, serde::Deserialize, serde::Serialize)]
    #[cfg_attr(feature = "web", derive(tsify_next::Tsify))]
    #[cfg_attr(feature = "web", tsify(from_wasm_abi))]
<<<<<<< HEAD
    #[serde(expecting = "`x_min`, `x_max`, `y_min`, and `y_max` must be numbers")]
    pub struct GraphChangeAxisLimitsActionArgs {
=======
    #[cfg_attr(feature = "web", serde(rename_all = "camelCase"))]
    #[serde(expecting = "`x_min`, `x_max`, `y_min`, and `y_max` must be numbers")]
    pub struct GraphChangeBoundingBoxActionArgs {
>>>>>>> 33339269
        pub x_min: prop_type::Number,
        pub x_max: prop_type::Number,
        pub y_min: prop_type::Number,
        pub y_max: prop_type::Number,
    }

    enum Actions {
<<<<<<< HEAD
        ChangeAxisLimits(ActionBody<GraphChangeAxisLimitsActionArgs>),
=======
        ChangeBoundingBox(ActionBody<GraphChangeBoundingBoxActionArgs>),
>>>>>>> 33339269
    }
}

pub use component::Graph;
pub use component::GraphActions;
pub use component::GraphAttributes;
pub use component::GraphProps;

impl PropGetUpdater for GraphProps {
    fn get_updater(&self) -> UpdaterObject {
        match self {
            GraphProps::Hidden => as_updater_object::<_, component::props::types::Hidden>(
                component::attrs::Hide::get_prop_updater(),
            ),
            GraphProps::RenderedChildren => as_updater_object::<
                _,
                component::props::types::RenderedChildren,
            >(RenderedChildrenPassthroughProp::new()),
            GraphProps::XMin => as_updater_object::<_, component::props::types::XMin>(
                component::attrs::XMin::get_prop_updater(),
            ),
            GraphProps::XMax => as_updater_object::<_, component::props::types::XMax>(
                component::attrs::XMax::get_prop_updater(),
            ),
            GraphProps::YMin => as_updater_object::<_, component::props::types::YMin>(
                component::attrs::YMin::get_prop_updater(),
            ),
            GraphProps::YMax => as_updater_object::<_, component::props::types::YMax>(
                component::attrs::YMax::get_prop_updater(),
            ),
        }
    }
}

impl ComponentOnAction for Graph {
    fn on_action(
        &self,
        action: ActionsEnum,
        _query_prop: ActionQueryProp,
    ) -> Result<Vec<UpdateFromAction>, String> {
        // The type of `action` should have already been verified, so an
        // error here is a programming logic error, not an API error.
        let action: GraphActions = action.try_into()?;

        match action {
<<<<<<< HEAD
            GraphActions::ChangeAxisLimits(ActionBody { args }) => Ok(vec![
=======
            GraphActions::ChangeBoundingBox(ActionBody { args }) => Ok(vec![
>>>>>>> 33339269
                UpdateFromAction {
                    local_prop_idx: GraphProps::XMin.local_idx(),
                    requested_value: PropValue::Number(args.x_min),
                },
                UpdateFromAction {
                    local_prop_idx: GraphProps::XMax.local_idx(),
                    requested_value: PropValue::Number(args.x_max),
                },
                UpdateFromAction {
                    local_prop_idx: GraphProps::YMin.local_idx(),
                    requested_value: PropValue::Number(args.y_min),
                },
                UpdateFromAction {
                    local_prop_idx: GraphProps::YMax.local_idx(),
                    requested_value: PropValue::Number(args.y_max),
                },
            ]),
        }
    }
}<|MERGE_RESOLUTION|>--- conflicted
+++ resolved
@@ -6,10 +6,7 @@
 mod component {
 
     use crate::general_prop::{BooleanProp, NumberProp};
-<<<<<<< HEAD
     use crate::props::ForRenderOutputs;
-=======
->>>>>>> 33339269
 
     enum Props {
         /// Whether the `<graph>` should be hidden.
@@ -44,14 +41,9 @@
     #[derive(Debug, Clone, serde::Deserialize, serde::Serialize)]
     #[cfg_attr(feature = "web", derive(tsify_next::Tsify))]
     #[cfg_attr(feature = "web", tsify(from_wasm_abi))]
-<<<<<<< HEAD
-    #[serde(expecting = "`x_min`, `x_max`, `y_min`, and `y_max` must be numbers")]
-    pub struct GraphChangeAxisLimitsActionArgs {
-=======
     #[cfg_attr(feature = "web", serde(rename_all = "camelCase"))]
     #[serde(expecting = "`x_min`, `x_max`, `y_min`, and `y_max` must be numbers")]
     pub struct GraphChangeBoundingBoxActionArgs {
->>>>>>> 33339269
         pub x_min: prop_type::Number,
         pub x_max: prop_type::Number,
         pub y_min: prop_type::Number,
@@ -59,11 +51,7 @@
     }
 
     enum Actions {
-<<<<<<< HEAD
-        ChangeAxisLimits(ActionBody<GraphChangeAxisLimitsActionArgs>),
-=======
         ChangeBoundingBox(ActionBody<GraphChangeBoundingBoxActionArgs>),
->>>>>>> 33339269
     }
 }
 
@@ -109,11 +97,7 @@
         let action: GraphActions = action.try_into()?;
 
         match action {
-<<<<<<< HEAD
-            GraphActions::ChangeAxisLimits(ActionBody { args }) => Ok(vec![
-=======
             GraphActions::ChangeBoundingBox(ActionBody { args }) => Ok(vec![
->>>>>>> 33339269
                 UpdateFromAction {
                     local_prop_idx: GraphProps::XMin.local_idx(),
                     requested_value: PropValue::Number(args.x_min),
