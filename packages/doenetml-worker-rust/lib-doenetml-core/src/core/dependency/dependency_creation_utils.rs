--- conflicted
+++ resolved
@@ -7,56 +7,6 @@
     ComponentIdx, Extending, PropSource,
 };
 
-<<<<<<< HEAD
-use super::{Dependency, DependencySource};
-
-/// Create a Dependency on a prop if we can find a PropShadowingMatch
-/// from `extending` where `prop_idx` is the shadowing prop
-/// and the shadowed stat variable matches a profile from `match_profiles`.
-pub fn create_dependency_from_extend_source_if_matches_profile(
-    extending: Option<&Extending>,
-    prop_idx: usize,
-    match_profiles: &[ComponentProfile],
-    components: &[Rc<RefCell<ComponentEnum>>],
-) -> Option<Dependency> {
-    // If extending from a `prop`,
-    // then check to see if it has a shadowing match where `prop_idx` is the shadowing prop.
-    // If so then check if the prop matches a `ComponentProfile`,
-    // creating a `Dependency` if found.
-
-    extending.and_then(|extend_source| match extend_source {
-        Extending::Prop(description) => description
-            .prop_matching
-            .iter()
-            .find(|prop_match| {
-                // We look for a prop match where shadowing_idx is prop_idx.
-                prop_match.dest_idx == prop_idx
-            })
-            .and_then(|prop_match| {
-                // We found a match to prop_idx.
-                // Next, check if this match is of the correct type
-                // by determining the `ComponentProfile` of the prop
-                // and checking if it matches `match_profiles`.
-
-                let source_component = components[description.component_idx].borrow();
-                let source_prop = source_component.get_prop(prop_match.source_idx).unwrap();
-
-                let prop_profile = source_prop.get_matching_component_profile();
-
-                match_profiles.contains(&prop_profile).then(|| Dependency {
-                    source: DependencySource::Prop {
-                        component_idx: description.component_idx,
-                        prop_idx: prop_match.source_idx,
-                    },
-                    value: source_prop.create_new_read_only_view(),
-                })
-            }),
-        _ => None,
-    })
-}
-
-=======
->>>>>>> 8e157651
 /// Return a vector of (child, parent_idx) tuples from the children of a component
 /// and children of any extend sources.
 ///
