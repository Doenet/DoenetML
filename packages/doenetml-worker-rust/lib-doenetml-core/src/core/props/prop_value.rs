--- conflicted
+++ resolved
@@ -47,13 +47,10 @@
     #[serde(with = "rc_serde")]
     ContentRefs(prop_type::ContentRefs),
     ContentRef(prop_type::ContentRef),
-<<<<<<< HEAD
     None(()),
     PropVec(prop_type::PropVec),
-=======
     #[serde(with = "rc_serde")]
     XrefLabel(prop_type::XrefLabel),
->>>>>>> 62082d6e
 }
 
 /// The discriminating type of a `PropValue`.
