--- conflicted
+++ resolved
@@ -48,34 +48,6 @@
     RenderedChildren,
     /// Matches a prop that stores a reference to another component.
     _Ref,
-<<<<<<< HEAD
-}
-
-// TODO: implement with macro?
-impl PropProfile {
-    /// Return the default value that is associated with the type of prop
-    /// represented by the component profile.
-    pub fn default(&self) -> PropValue {
-        match self {
-            PropProfile::Boolean => PropValue::Boolean(bool::default()),
-            PropProfile::Integer => PropValue::Integer(i64::default()),
-            PropProfile::Number => PropValue::Number(f64::default()),
-            PropProfile::Math => PropValue::Math(Rc::new(MathExpr::default())),
-            PropProfile::LiteralString | PropProfile::String | PropProfile::CodeNumber => {
-                PropValue::String(Rc::new(String::default()))
-            }
-            PropProfile::Hidden => PropValue::Boolean(bool::default()),
-            PropProfile::Fixed => PropValue::Boolean(bool::default()),
-            PropProfile::RenderedChildren | PropProfile::Renderable => {
-                PropValue::ComponentRefs(Rc::new(ComponentRefs::default()))
-            }
-            PropProfile::SerialNumber => PropValue::Integer(i64::default()),
-            PropProfile::DivisionDepth => PropValue::Integer(i64::default()),
-            PropProfile::_Ref => PropValue::ComponentRef(None),
-        }
-    }
-=======
     /// Matches a prop that stores a label suitable for a text-only reference to the component.
     XrefLabel,
->>>>>>> 62082d6e
 }