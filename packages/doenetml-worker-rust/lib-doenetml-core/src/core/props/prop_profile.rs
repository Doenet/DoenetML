<<<<<<< HEAD
use std::rc::Rc;

use crate::state::types::{
    component_refs::ComponentRefs, math_expr::MathExpr, xref_label::XrefLabel,
};

use super::{prop_type, PropValue};

=======
>>>>>>> 97dbff0c
/// A `PropProfile` is used in a `DataQuery` to match a particular type of prop.
/// It can be used to filter components based on the presence of a prop with the `PropProfile`
/// or to return the value of the prop that matches the `PropProfile`.
///
/// A `PropProfile` is assigned to a prop by the `profile` attribute.
/// A prop can have only one `PropProfile`.
///
/// A prop with a particular `PropProfile` must be of a particular type.
/// TODO - this is currently not implemented.
/// Where do we specify this and how do we enforce it? Presumably in this `enum`.
/// (Right now, the type can be inferred from the `default()` function.)
/// If you specify the `profile` of a prop, should you no longer be able to specify the `value_type` attribute
/// as it is inferred from the `profile`?
#[derive(Debug, Clone, Copy, PartialEq)]
pub enum PropProfile {
    /// Matches String props as well as literal string children
    String,
    /// Matches literal string children. Use if wish to exclude String props.
    /// Use the `String` variant to also match string props.
    /// TODO - how do we prevent props from being given the `PropProfile`?
    /// We haven't yet used `LiteralString` without also including `String`,
    /// but there are probably going to be cases where we want to restrict to literal strings?
    LiteralString,
    /// Matches Number props
    Number,
    /// Matches Math props
    Math,
    /// Matches Integer props
    Integer,
    /// Matches Boolean props
    Boolean,
    /// Matches the hidden prop
    Hidden,
    /// Matches the SerialNumber prop
    SerialNumber,
    /// Matches the CodeNumber prop
    CodeNumber,
    /// Matches a prop that indicates the depth of a division in a hierarchy of divisions. E.g.,
    /// how many levels deep a `<section>` is nested.
    DivisionDepth,
    /// Matches a prop that indicates the depth of a list in a hierarchy of lists. E.g.,
    /// how many levels deep a `<ol>` is nested.
    ListDepth,
    /// Matches a prop that can be rendered (e.g., contains `ComponentRefs` but is not `RenderedChildren`.
    /// This is used on props like `<section>.title` which contain references to content but are not themselves used for
    /// rendering children.)
    Renderable,
    /// Matches the RenderedChildren prop
    RenderedChildren,
    /// Matches a prop that stores a reference to another component.
    _Ref,
    /// Matches a prop that stores a label suitable for a text-only reference to the component.
    XrefLabel,
<<<<<<< HEAD
}

// TODO: implement with macro?
impl PropProfile {
    /// Return the default value that is associated with the type of prop
    /// represented by the component profile.
    pub fn default(&self) -> PropValue {
        match self {
            PropProfile::Boolean => PropValue::Boolean(bool::default()),
            PropProfile::Integer => PropValue::Integer(i64::default()),
            PropProfile::Number => PropValue::Number(f64::default()),
            PropProfile::Math => PropValue::Math(Rc::new(MathExpr::default())),
            PropProfile::LiteralString | PropProfile::String | PropProfile::CodeNumber => {
                PropValue::String(Rc::new(String::default()))
            }
            PropProfile::Hidden => PropValue::Boolean(bool::default()),
            PropProfile::RenderedChildren | PropProfile::Renderable => {
                PropValue::ComponentRefs(Rc::new(ComponentRefs::default()))
            }
            PropProfile::SerialNumber => PropValue::Integer(i64::default()),
            PropProfile::DivisionDepth => PropValue::Integer(i64::default()),
            PropProfile::ListDepth => PropValue::ListDepth(prop_type::ListDepth::default()),
            PropProfile::_Ref => PropValue::ComponentRef(None),
            PropProfile::XrefLabel => PropValue::XrefLabel(Rc::new(XrefLabel::default())),
        }
    }
=======
>>>>>>> 97dbff0c
}<|MERGE_RESOLUTION|>--- conflicted
+++ resolved
@@ -1,14 +1,3 @@
-<<<<<<< HEAD
-use std::rc::Rc;
-
-use crate::state::types::{
-    component_refs::ComponentRefs, math_expr::MathExpr, xref_label::XrefLabel,
-};
-
-use super::{prop_type, PropValue};
-
-=======
->>>>>>> 97dbff0c
 /// A `PropProfile` is used in a `DataQuery` to match a particular type of prop.
 /// It can be used to filter components based on the presence of a prop with the `PropProfile`
 /// or to return the value of the prop that matches the `PropProfile`.
@@ -62,33 +51,4 @@
     _Ref,
     /// Matches a prop that stores a label suitable for a text-only reference to the component.
     XrefLabel,
-<<<<<<< HEAD
-}
-
-// TODO: implement with macro?
-impl PropProfile {
-    /// Return the default value that is associated with the type of prop
-    /// represented by the component profile.
-    pub fn default(&self) -> PropValue {
-        match self {
-            PropProfile::Boolean => PropValue::Boolean(bool::default()),
-            PropProfile::Integer => PropValue::Integer(i64::default()),
-            PropProfile::Number => PropValue::Number(f64::default()),
-            PropProfile::Math => PropValue::Math(Rc::new(MathExpr::default())),
-            PropProfile::LiteralString | PropProfile::String | PropProfile::CodeNumber => {
-                PropValue::String(Rc::new(String::default()))
-            }
-            PropProfile::Hidden => PropValue::Boolean(bool::default()),
-            PropProfile::RenderedChildren | PropProfile::Renderable => {
-                PropValue::ComponentRefs(Rc::new(ComponentRefs::default()))
-            }
-            PropProfile::SerialNumber => PropValue::Integer(i64::default()),
-            PropProfile::DivisionDepth => PropValue::Integer(i64::default()),
-            PropProfile::ListDepth => PropValue::ListDepth(prop_type::ListDepth::default()),
-            PropProfile::_Ref => PropValue::ComponentRef(None),
-            PropProfile::XrefLabel => PropValue::XrefLabel(Rc::new(XrefLabel::default())),
-        }
-    }
-=======
->>>>>>> 97dbff0c
 }