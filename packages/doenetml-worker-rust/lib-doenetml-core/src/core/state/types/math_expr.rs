<<<<<<< HEAD
=======
use anyhow::anyhow;
>>>>>>> 92fb10ae
use serde::ser::SerializeStruct;
use std::collections::HashMap;
use strum_macros::Display;

#[cfg(all(not(feature = "testing"), feature = "web"))]
use web_sys::js_sys::JsString;

use crate::{
    math_via_wasm::{
<<<<<<< HEAD
        eval_js, math_to_latex, math_to_text, normalize_math, parse_latex_into_math,
        parse_text_into_math, substitute_into_math,
=======
        eval_js, evaluate_to_number, math_to_latex, math_to_text, normalize_math,
        parse_latex_into_math, parse_text_into_math, substitute_into_math,
>>>>>>> 92fb10ae
    },
    props::prop_type,
};

const BLANK_MATH_OBJECT: &str = "{\"objectType\":\"math-expression\",\"tree\":\"\u{ff3f}\"}";

/// A symbolic mathematical expression.
///
/// The expression can be created from a text string or a latex string.
/// Mathematical operations, simplification and other normalizations, and latex output are supported.
///
/// `MathExpr` is currently a wrapper on the `math-expressions` Javascript library.
/// Data on this object is stored a serialized string of the `math-expressions` object,
/// which is deserialize to perform operations in Javascript and then serialized when sent back to Rust.
/// This architecture may have performance implications
/// and may be replaced by a Rust-based symbolic tool in the future.
#[derive(Debug, Clone, PartialEq, serde::Deserialize)]
#[cfg_attr(feature = "web", derive(tsify_next::Tsify))]
pub struct MathExpr {
    pub math_object: JsMathExpr,
}

impl MathExpr {
    /// Produce a string representation of the `MathExpr`
    /// that will be revived into the `math-expression` object when eval'ed in Javascript.
    pub fn to_reviver_string(&self) -> String {
        format!(
            "JSON.parse({}, serializedComponentsReviver)",
            serde_json::to_string(&self.math_object.0).unwrap()
        )
    }
}

#[derive(Debug, Clone, PartialEq, serde::Deserialize, serde::Serialize)]
#[cfg_attr(feature = "web", derive(tsify_next::Tsify))]
pub struct JsMathExpr(pub String);

#[cfg(all(not(feature = "testing"), feature = "web"))]
impl JsMathExpr {
    pub fn to_js_string(&self) -> JsString {
        JsString::from(self.0.as_str())
    }
}

impl Default for MathExpr {
    fn default() -> Self {
        MathExpr {
            math_object: JsMathExpr(BLANK_MATH_OBJECT.to_string()),
        }
    }
}

impl std::fmt::Display for MathExpr {
    fn fmt(&self, f: &mut std::fmt::Formatter<'_>) -> std::fmt::Result {
        write!(f, "{}", self.to_latex(ToLatexParams::default()))
    }
}

impl serde::Serialize for MathExpr {
    fn serialize<S>(&self, serializer: S) -> Result<S::Ok, S::Error>
    where
        S: serde::Serializer,
    {
        // Serialize as a struct named `MathExpr` with `1` field: `math_object`
        let mut m = serializer.serialize_struct("MathExpr", 1)?;
        m.serialize_field("math_object", &self.math_object.0)?;
        m.end()
    }
}

impl MathExpr {
    /// Create a `Math` by parsing the string `text` using the `math-expressions` text parser.
    ///
    /// Parameters:
    /// - `text`: the string to be parsed
    /// - `split_symbols`: if true, split multi-character symbols that do not contain an number
    ///   into the product of the characters.
    /// - `function_symbols`: a list of the symbols that will be treated as a function,
    ///   i.e., one of these symbols followed by arguments in parentheses
    ///   will be interpreted as apply that function to the arguments (rather than multiplication)
    ///
    /// Examples:
    /// - `MathExpr::from_text("xy", true, &["f"])` is `x` times `y`.
    /// - `MathExpr::from_text("xy", false, &["f"])` is the multi-character symbol `xy`.
    /// - `MathExpr::from_text("g(x)", true, &["f", "g"])` is the function `g` evaluated at `x`.
    /// - `MathExpr::from_text("g(x)", true, &["f"])` is `g` times `x`.
    pub fn from_text<TXT: AsRef<str>, FnSymbol: AsRef<str>>(
        text: TXT,
        split_symbols: bool,
        function_symbols: &[FnSymbol],
    ) -> Self {
        let s = text.as_ref();

        let math_object = match parse_text_into_math(s, split_symbols, function_symbols) {
            Ok(res) => res,
            Err(_) => JsMathExpr(BLANK_MATH_OBJECT.to_owned()),
        };

        MathExpr { math_object }
    }

    /// Return a text string that corresponds to the mathematical expression.
    /// The behavior is controlled by `params`.
    ///
    /// Examples:
    ///
    /// ```no_run
    /// # use doenetml_core::state::types::math_expr::{MathExpr, ToTextParams};
    /// let expr = MathExpr::from_text("123 / 0.05", true, &["f"]);
    ///
    /// assert_eq!(
    ///     expr.to_text(ToTextParams::default()),
    ///     r#"123/0.05"#
    /// );
    ///
    /// let pad_three_decimals = ToTextParams {
    ///     pad_to_decimals: Some(3),
    ///     ..Default::default()
    /// };
    /// assert_eq!(
    ///     expr.to_text(pad_three_decimals),
    ///     r#"123.000/0.050"#
    /// );
    ///
    /// let pad_four_digits = ToTextParams {
    ///     pad_to_digits: Some(4),
    ///     ..Default::default()
    /// };
    /// assert_eq!(expr.to_text(pad_four_digits), r#"123.0/0.05000"#);
    ///
    /// let expr_with_blanks = MathExpr::from_text("x + ()", true, &["f"]);
    ///
    /// assert_eq!(
    ///     expr_with_blanks.to_text(ToTextParams::default()),
    ///     "x + \u{FF3F}"
    /// );
    ///
    /// let hide_blanks = ToTextParams {
    ///     show_blanks: false,
    ///     ..Default::default()
    /// };
    /// assert_eq!(expr_with_blanks.to_text(hide_blanks), "x + ");
    /// ```
    pub fn to_text(&self, params: ToTextParams) -> String {
        match math_to_text(&self.math_object, params) {
            Ok(res) => res,
            Err(_) => "\u{FF3f}".to_string(),
        }
    }

    /// Create a `Math` by parsing the string `latex` using the `math-expressions` latex parser.
    ///
    /// Parameters:
    /// - `latex`: the string to be parsed
    /// - `split_symbols`: if true, split multi-character symbols that do not contain an number
    ///   into the product of the characters.
    /// - `function_symbols`: a list of the symbols that will be treated as a function,
    ///   i.e., one of these symbols followed by arguments in parentheses
    ///   will be interpreted as apply that function to the arguments (rather than multiplication)
    ///
    /// Examples:
    /// - `MathExpr::from_latex(r#"\frac{xy}{z}"#, true, &["f"])` is `x` times `y` divided by `z`.
    /// - `MathExpr::from_latex(r#"\frac{xy}{z}"#, false, &["f"])` is the multi-character symbol `xy` divided by `z`.
    /// - `MathExpr::from_latex("g(x)", true, &["f", "g"])` is the function `g` evaluated at `x`.
    /// - `MathExpr::from_latex("g(x)", true, &["f"])` is `g` times `x`.
    pub fn from_latex<TXT: AsRef<str>, FnSymbol: AsRef<str>>(
        latex: TXT,
        split_symbols: bool,
        function_symbols: &[FnSymbol],
    ) -> Self {
        let s = latex.as_ref();

        let math_object = match parse_latex_into_math(s, split_symbols, function_symbols) {
            Ok(res) => res,
            Err(_) => JsMathExpr(BLANK_MATH_OBJECT.to_owned()),
        };

        MathExpr { math_object }
    }

    /// Return a LaTeX string that corresponds to the mathematical expression.
    /// The behavior is controlled by `params`.
    ///
    /// Examples:
    ///
    /// ```no_run
    /// # use doenetml_core::state::types::math_expr::{MathExpr, ToLatexParams};
    /// let expr = MathExpr::from_text("123 / 0.05", true, &["f"]);
    ///
    /// assert_eq!(
    ///     expr.to_latex(ToLatexParams::default()),
    ///     r#"\frac{123}{0.05}"#
    /// );
    ///
    /// let pad_three_decimals = ToLatexParams {
    ///     pad_to_decimals: Some(3),
    ///     ..Default::default()
    /// };
    /// assert_eq!(
    ///     expr.to_latex(pad_three_decimals),
    ///     r#"\frac{123.000}{0.050}"#
    /// );
    ///
    /// let pad_four_digits = ToLatexParams {
    ///     pad_to_digits: Some(4),
    ///     ..Default::default()
    /// };
    /// assert_eq!(expr.to_latex(pad_four_digits), r#"\frac{123.0}{0.05000}"#);
    ///
    /// let expr_with_blanks = MathExpr::from_text("x + ()", true, &["f"]);
    ///
    /// assert_eq!(
    ///     expr_with_blanks.to_latex(ToLatexParams::default()),
    ///     "x + \u{FF3F}"
    /// );
    ///
    /// let hide_blanks = ToLatexParams {
    ///     show_blanks: false,
    ///     ..Default::default()
    /// };
    /// assert_eq!(expr_with_blanks.to_latex(hide_blanks), "x + ");
    /// ```
    pub fn to_latex(&self, params: ToLatexParams) -> String {
        match math_to_latex(&self.math_object, params) {
            Ok(res) => res,
            Err(_) => "\u{FF3f}".to_string(),
        }
    }

    pub fn from_number(x: prop_type::Number) -> Self {
        MathExpr {
            math_object: JsMathExpr(format!(
                "{{\"objectType\":\"math-expression\",\"tree\":{} }}",
                x,
            )),
        }
    }

    /// Create a new mathematical expression formed by substituting variables with new expressions
    ///
    /// Parameters:
    /// - `substitutions`: a `HashMap` mapping variables to new expressions
    ///
    /// Example:
    ///
    /// ```no_run
    /// # use doenetml_core::state::types::math_expr::{MathExpr, MathArg, ToLatexParams};
    /// # use std::collections::HashMap;
    /// let expr1 = MathExpr::from_text("x+y", true, &["f"]);
    ///
    /// let substitutions =
    ///     HashMap::from([("y".to_string(), MathArg::Symbol("z".to_string()))]);
    /// let expr2 = expr1.substitute(&substitutions);
    ///
    /// assert_eq!(expr2.to_latex(ToLatexParams::default()), "x + z");
    /// ```
    pub fn substitute(&self, substitutions: &HashMap<String, MathArg>) -> MathExpr {
        let math_object = match substitute_into_math(&self.math_object, substitutions) {
            Ok(res) => res,
            Err(_) => JsMathExpr(BLANK_MATH_OBJECT.to_owned()),
        };

        MathExpr { math_object }
    }

    /// Normalize a mathematical expression as specified in `params`.
    ///
    /// Example:
    ///
    /// ```no_run
    /// # use doenetml_core::state::types::math_expr::{MathExpr, MathSimplify, NormalizeParams, ToLatexParams};
    /// let expr = MathExpr::from_text("(x+x+1)(2y+1-y)", true, &["f"]);
    ///
    /// let simplify_expand = NormalizeParams {
    ///     simplify: MathSimplify::Full,
    ///     expand: true,
    ///     ..Default::default()
    /// };
    ///
    /// assert_eq!(
    ///     expr.normalize(simplify_expand).to_latex(ToLatexParams::default()),
    ///     "2 x y + 2 x + y + 1"
    /// );
    /// ```
    pub fn normalize(&self, params: NormalizeParams) -> MathExpr {
        let math_object = match normalize_math(&self.math_object, params) {
            Ok(res) => res,
            Err(_) => JsMathExpr(BLANK_MATH_OBJECT.to_owned()),
        };

        MathExpr { math_object }
    }

    /// Create a new mathematical expression by adding `term` to the current expression.
    pub fn add(&self, term: MathArg) -> MathExpr {
        let js_source = format!(
            r#"{}.add({});"#,
            self.to_reviver_string(),
            term.to_reviver_string()
        );

        let math_object = JsMathExpr(match eval_js(&js_source) {
            Ok(res) => res,
            Err(_) => BLANK_MATH_OBJECT.to_owned(),
        });

        MathExpr { math_object }
    }

    /// Create a new mathematical expression by subtracting `term` to the current expression.
    pub fn subtract(&self, term: MathArg) -> MathExpr {
        let js_source = format!(
            r#"{}.subtract({});"#,
            self.to_reviver_string(),
            term.to_reviver_string()
        );

        let math_object = JsMathExpr(match eval_js(&js_source) {
            Ok(res) => res,
            Err(_) => BLANK_MATH_OBJECT.to_owned(),
        });

        MathExpr { math_object }
    }

    /// Create a new mathematical expression by multiplying the current expression by `term`.
    pub fn multiply(&self, factor: MathArg) -> MathExpr {
        let js_source = format!(
            r#"{}.multiply({});"#,
            self.to_reviver_string(),
            factor.to_reviver_string()
        );

        let math_object = JsMathExpr(match eval_js(&js_source) {
            Ok(res) => res,
            Err(_) => BLANK_MATH_OBJECT.to_owned(),
        });

        MathExpr { math_object }
    }

    /// Create a new mathematical expression by dividing the current expression by `term`.
    pub fn divide(&self, factor: MathArg) -> MathExpr {
        let js_source = format!(
            r#"{}.divide({});"#,
            self.to_reviver_string(),
            factor.to_reviver_string()
        );

        let math_object = JsMathExpr(match eval_js(&js_source) {
            Ok(res) => res,
            Err(_) => BLANK_MATH_OBJECT.to_owned(),
        });

        MathExpr { math_object }
    }

    /// Evaluates the `self` as a number, returning `NaN` if value is non-numerical.
    pub fn to_number(&self) -> prop_type::Number {
        match evaluate_to_number(&self.math_object) {
            Ok(res) => res,
            Err(..) => prop_type::Number::NAN,
        }
    }

    /// Attempts to evaluate `self` as a number.
    /// Return an `Err` if value is non-numerical.
    pub fn try_to_number(&self) -> Result<prop_type::Number, anyhow::Error> {
        let res = evaluate_to_number(&self.math_object)?;

        if res.is_nan() {
            Err(anyhow!(
                "Math expression could not be evaluated into a number"
            ))
        } else {
            Ok(res)
        }
    }
}

impl From<prop_type::Number> for MathExpr {
    fn from(value: prop_type::Number) -> Self {
        MathExpr {
            math_object: JsMathExpr(format!(
                "{{\"objectType\":\"math-expression\",\"tree\":{}}}",
                value,
            )),
        }
    }
}

impl From<prop_type::Integer> for MathExpr {
    fn from(value: prop_type::Integer) -> Self {
        MathExpr {
            math_object: JsMathExpr(format!(
                "{{\"objectType\":\"math-expression\",\"tree\":{}}}",
                value,
            )),
        }
    }
}

impl From<MathExpr> for prop_type::Number {
    fn from(expr: MathExpr) -> Self {
        expr.to_number()
    }
}

/// An mathematical value that can be used in the arguments of functions exposed on `MathExpr`.
///
/// These values will be automatically converted to a `MathExpr` before the functions operate on them,
/// allowing one to use primitive values like numbers rather than first explicitly creating a `MathExpr`.
///
/// For example, if `math_expr` is a `MathExpr`, then `math_expr.add(MathArg::Integer(1))` adds `1`.
#[derive(Debug)]
pub enum MathArg {
    Math(MathExpr),
    Number(f64),
    Integer(i64),
    Symbol(String),
}

impl serde::Serialize for MathArg {
    fn serialize<S>(&self, serializer: S) -> Result<S::Ok, S::Error>
    where
        S: serde::Serializer,
    {
        // Serialize all variants so that, after deserialization on the Javascript side,
        // one still has to call JSON.parse() to finish the hydration,
        // given that this last step is required for the Math variant
        match self {
            Self::Math(math_expr) => math_expr.math_object.serialize(serializer),
            Self::Number(num) => serializer.serialize_str(&num.to_string()),
            Self::Integer(num) => serializer.serialize_str(&num.to_string()),
            Self::Symbol(var_name) => {
                serializer.serialize_str(&serde_json::to_value(var_name).unwrap().to_string())
            }
        }
    }
}

impl MathArg {
    /// Produce a string representation of the `MathArg`
    /// that will be revived into a Javascript object when eval'ed in Javascript.
    pub fn to_reviver_string(&self) -> String {
        format!(
            "JSON.parse({}, serializedComponentsReviver)",
            serde_json::to_string(&self).unwrap()
        )
    }
}

/// Parameters for creating a latex string from a `Math`:
#[derive(Debug, Clone, Copy)]
pub struct ToLatexParams {
    /// If present, then pad numbers with zeros so they have at least
    /// this many decimal places after the decimal point displayed.
    pub pad_to_decimals: Option<u32>,
    /// If present, then pad numbers with zeros so they have at least
    /// this many total digits displayed.
    pub pad_to_digits: Option<u32>,
    /// If `true`, then display any blanks in the mathematical expression
    /// as a long underscore.
    pub show_blanks: bool,
}

impl Default for ToLatexParams {
    fn default() -> Self {
        ToLatexParams {
            pad_to_decimals: None,
            pad_to_digits: None,
            show_blanks: true,
        }
    }
}

/// Parameters for creating a text string from a `Math`:
#[derive(Debug, Clone, Copy)]
pub struct ToTextParams {
    /// If present, then pad numbers with zeros so they have at least
    /// this many decimal places after the decimal point displayed.
    pub pad_to_decimals: Option<u32>,
    /// If present, then pad numbers with zeros so they have at least
    /// this many total digits displayed.
    pub pad_to_digits: Option<u32>,
    /// If `true`, then display any blanks in the mathematical expression
    /// as a long underscore.
    pub show_blanks: bool,
}

impl Default for ToTextParams {
    fn default() -> Self {
        ToTextParams {
            pad_to_decimals: None,
            pad_to_digits: None,
            show_blanks: true,
        }
    }
}

/// Levels of simplification of mathematical expressions.
///
/// Examples:
///
/// ```no_run
/// # use doenetml_core::state::types::math_expr::{MathExpr, MathSimplify, NormalizeParams, ToLatexParams};
/// let expr = MathExpr::from_text("1+x+x+2+3", true, &["f"]);
///
/// let simplify_full = NormalizeParams {
///     simplify: MathSimplify::Full,
///     ..Default::default()
/// };
///
/// assert_eq!(expr.normalize(simplify_full).to_latex(ToLatexParams::default()), "2 x + 6");
///
/// let simplify_numbers = NormalizeParams {
///     simplify: MathSimplify::Numbers,
///     ..Default::default()
/// };
///
/// assert_eq!(expr.normalize(simplify_numbers).to_latex(ToLatexParams::default()), "x + x + 6");
///
/// let simplify_numbers_preserve_order = NormalizeParams {
///     simplify: MathSimplify::NumbersPreserveOrder,
///     ..Default::default()
/// };
///
/// assert_eq!(
///     expr.normalize(simplify_numbers_preserve_order).to_latex(ToLatexParams::default()),
///     "1 + x + x + 5"
/// );
/// ```
#[derive(Debug, Display, Default, Clone, Copy)]
#[strum(serialize_all = "camelCase")]
pub enum MathSimplify {
    /// No simplification is performed.
    None,
    /// Simplify numbers within the expression, such as simplify `1+1` to 2,
    /// except do not change the order between numerical and non-numerical operands (such as a variable).
    NumbersPreserveOrder,
    /// Simplify numbers within the expression, such as simplify `1+1` to 2,
    Numbers,
    /// Simplify the mathematical expression using the currently
    /// implemented features. These features are limited and subject to change.
    /// For example, simplification of ratio expressions is essentially non-existent.
    #[default]
    Full,
}

/// Parameters for normalizing a mathematical expression
///  
/// Example:
///
/// ```no_run
/// # use doenetml_core::state::types::math_expr::{MathExpr, MathSimplify, NormalizeParams, ToLatexParams};
/// let expr = MathExpr::from_text("(x+x+1)(2y+1-y)", true, &["f"]);
///
/// let simplify_expand = NormalizeParams {
///     simplify: MathSimplify::Full,
///     expand: true,
///     ..Default::default()
/// };
///
/// assert_eq!(
///     expr.normalize(simplify_expand).to_latex(ToLatexParams::default()),
///     "2 x y + 2 x + y + 1"
/// );
/// ```

// TODO: add examples with createVectors and createIntervals
// once have a way to demonstrate their effect
#[derive(Debug, Default, Clone, Copy)]
pub struct NormalizeParams {
    /// See [`MathSimplify`] for the simplification options supported.
    pub simplify: MathSimplify,
    /// If `true`, expand out multiplication over addition/subtraction.
    pub expand: bool,
    /// If `true`, create vectors out of tuples (that haven't previously been turned into intervals).
    pub create_vectors: bool,
    /// If `true`, create closed intervals out of arrays and open intervals out of tuples
    /// (that haven't previously been turned into vectors).
    /// If both `create_vectors` and `create_intervals` are `true`,
    /// `create_vectors` is applied first so that only arrays will be affected by `create_intervals`.
    pub create_intervals: bool,
}

/// We can parse a string into a mathematical expression with either a text or a latex parser
#[derive(Debug, Default, Clone, Copy)]
pub enum MathParser {
    #[default]
    Text,
    Latex,
}<|MERGE_RESOLUTION|>--- conflicted
+++ resolved
@@ -1,7 +1,4 @@
-<<<<<<< HEAD
-=======
 use anyhow::anyhow;
->>>>>>> 92fb10ae
 use serde::ser::SerializeStruct;
 use std::collections::HashMap;
 use strum_macros::Display;
@@ -11,13 +8,8 @@
 
 use crate::{
     math_via_wasm::{
-<<<<<<< HEAD
-        eval_js, math_to_latex, math_to_text, normalize_math, parse_latex_into_math,
-        parse_text_into_math, substitute_into_math,
-=======
         eval_js, evaluate_to_number, math_to_latex, math_to_text, normalize_math,
         parse_latex_into_math, parse_text_into_math, substitute_into_math,
->>>>>>> 92fb10ae
     },
     props::prop_type,
 };
