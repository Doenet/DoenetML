use std::cell::RefCell;
use std::collections::HashMap;
use std::rc::Rc;

use serde::{Deserialize, Serialize};
use strum::VariantNames;
use strum_macros::EnumVariantNames;

<<<<<<< HEAD
use crate::{
    components::prelude::*,
    state_var_interfaces::{
        boolean_state_var_interfaces::GeneralBooleanStateVarInterface,
        text_state_var_interfaces::GeneralStringStateVarInterface,
    },
};
=======
use crate::components::{actions::ActionBody, prelude::*, ActionsEnum};

#[derive(Debug, Deserialize, Serialize)]
#[cfg_attr(feature = "web", derive(tsify::Tsify))]
#[cfg_attr(feature = "web", tsify(from_wasm_abi))]
#[serde(expecting = "`text` must be a string")]
pub struct TextInputActionArgs {
    pub text: String,
}

#[derive(Debug, Deserialize, Serialize, EnumVariantNames)]
#[serde(tag = "actionName", rename_all = "camelCase")]
#[strum(serialize_all = "camelCase")]
#[cfg_attr(feature = "web", derive(tsify::Tsify))]
#[cfg_attr(feature = "web", tsify(from_wasm_abi))]
pub enum TextInputAction {
    UpdateImmediateValue(ActionBody<TextInputActionArgs>),
    UpdateValue,
}
>>>>>>> 1a64cf2a

#[derive(Debug, Default, ComponentNode)]
pub struct TextInput {
    pub common: ComponentCommonData,

    pub immediate_value_state_var_view: StateVarReadOnlyViewTyped<String>,
}

#[derive(Debug, Clone, Serialize, Deserialize)]
pub struct TextInputRenderData {
    pub id: usize,

    pub immediate_value: String,
}

impl RenderedComponentNode for TextInput {
    fn to_flat_dast(&mut self, _: &Vec<Rc<RefCell<ComponentEnum>>>) -> FlatDastElement {
        let immediate_value = if self.get_is_rendered() {
            self.immediate_value_state_var_view
                .get_fresh_value_record_viewed()
                .to_string()
        } else {
            "".to_string()
        };

        FlatDastElement {
            name: self.get_component_type().to_string(),
            attributes: HashMap::new(),
            children: vec![],

            data: ElementData {
                id: self.get_idx(),
                action_names: Some(self.get_action_names()),
                state: Some(HashMap::from([(
                    "immediateValue".to_string(),
                    StateVarValue::String(immediate_value),
                )])),
                ..Default::default()
            },
            position: self.get_position().cloned(),
        }
    }

    fn get_flat_dast_update(&mut self) -> Option<FlatDastElementUpdate> {
        if self
            .immediate_value_state_var_view
            .check_if_changed_since_last_viewed()
        {
            let immediate_value = if self.get_is_rendered() {
                self.immediate_value_state_var_view
                    .get_fresh_value_record_viewed()
                    .to_string()
            } else {
                "".to_string()
            };

            Some(FlatDastElementUpdate {
                changed_attributes: None,
                new_children: None,
                changed_state: Some(HashMap::from([(
                    "immediateValue".to_string(),
                    StateVarValue::String(immediate_value),
                )])),
            })
        } else {
            None
        }
    }

    fn get_attribute_names(&self) -> Vec<AttributeName> {
        vec!["bindValueTo", "hide", "disabled", "prefill"]
    }

    fn get_action_names(&self) -> Vec<String> {
        TextInputAction::VARIANTS
            .iter()
            .map(|s| s.to_string())
            .collect()
    }

    fn on_action(
        &self,
<<<<<<< HEAD
        action_name: &str,
        args: HashMap<String, Vec<StateVarValue>>,
        resolve_and_retrieve_state_var: &mut dyn FnMut(usize) -> StateVarValue,
    ) -> Vec<(usize, StateVarValue)> {
        match action_name {
            "updateImmediateValue" => {
                let new_val = args.get("text").expect("No text argument").first().unwrap();

                vec![
                    (
                        self.common.state_variable_name_to_index["immediateValue"],
                        new_val.clone(),
                    ),
                    (
                        self.common.state_variable_name_to_index["syncImmediateValue"],
                        StateVarValue::Boolean(false),
                    ),
                ]
            }

            "updateValue" => {
=======
        action: ActionsEnum,
        resolve_and_retrieve_state_var: &'a mut dyn FnMut(usize) -> StateVarValue,
    ) -> Result<Vec<(usize, StateVarValue)>, String> {
        // The type of `action` should have already been verified, so an
        // error here is a programming logic error, not an API error.
        let action: TextInputAction = action.try_into()?;

        match action {
            TextInputAction::UpdateImmediateValue(ActionBody { args }) => Ok(vec![
                (
                    self.common.state_variable_name_to_index["immediateValue"],
                    StateVarValue::String(args.text),
                ),
                (
                    self.common.state_variable_name_to_index["syncImmediateValue"],
                    StateVarValue::Boolean(false),
                ),
            ]),

            TextInputAction::UpdateValue => {
>>>>>>> 1a64cf2a
                let new_val = resolve_and_retrieve_state_var(
                    self.common.state_variable_name_to_index["immediateValue"],
                );

                Ok(vec![(
                    self.common.state_variable_name_to_index["value"],
                    new_val,
                )])
            }
        }
    }
}

impl ComponentNodeStateVariables for TextInput {
    fn initialize_state_variables(&mut self) {
        self.common.state_variables = Vec::new();

        ///////////////////////
        // Value state variable
        ///////////////////////
        let value_state_variable = StateVarTyped::new(
            Box::<ValueStateVarInterface>::default(),
            StateVarParameters {
                name: "value",
                is_public: true,
                ..Default::default()
            },
            Default::default(),
        );

        // Use the value state variable for fulling the text component profile
        self.common.component_profile_state_variables = vec![ComponentProfileStateVariable::Text(
            value_state_variable.create_new_read_only_view(),
            "value",
        )];
        self.common
            .state_variables
            .push(StateVar::String(value_state_variable));

        /////////////////////////////////
        // Immediate value state variable
        /////////////////////////////////
        let immediate_value_state_variable = StateVarTyped::new(
            Box::<ImmediateValueStateVarInterface>::default(),
            StateVarParameters {
                name: "immediateValue",
                is_public: true,
                for_renderer: true,
                ..Default::default()
            },
            Default::default(),
        );

        // save a view to field for easy access when create flat dast
        self.immediate_value_state_var_view =
            immediate_value_state_variable.create_new_read_only_view();

        self.common
            .state_variables
            .push(StateVar::String(immediate_value_state_variable));

        //////////////////////////////////////
        // Sync immediate value state variable
        //////////////////////////////////////
        let sync_immediate_value_state_variable = StateVarTyped::new(
            Box::<SyncImmediateValueStateVarInterface>::default(),
            StateVarParameters {
                name: "syncImmediateValue",
                ..Default::default()
            },
            true,
        );
        self.common
            .state_variables
            .push(StateVar::Boolean(sync_immediate_value_state_variable));

        ///////////////////////////////
        // Bind value to state variable
        ///////////////////////////////
        let bind_value_to_state_variable: StateVarTyped<String> = StateVarTyped::new(
            Box::<GeneralStringStateVarInterface>::default(),
            StateVarParameters {
                name: "bindValueTo",
                dependency_instruction_hint: Some(DependencyInstruction::AttributeChild {
                    attribute_name: "bindValueTo",
                    match_profiles: vec![ComponentProfile::Text],
                }),
                ..Default::default()
            },
            Default::default(),
        );
        self.common
            .state_variables
            .push(StateVar::String(bind_value_to_state_variable));

        /////////////////////////
        // Prefill state variable
        /////////////////////////
        let prefill_state_variable: StateVarTyped<String> = StateVarTyped::new(
            Box::<GeneralStringStateVarInterface>::default(),
            StateVarParameters {
                name: "prefill",
                dependency_instruction_hint: Some(DependencyInstruction::AttributeChild {
                    attribute_name: "prefill",
                    match_profiles: vec![ComponentProfile::Text],
                }),
                ..Default::default()
            },
            Default::default(),
        );
        self.common
            .state_variables
            .push(StateVar::String(prefill_state_variable));

        //////////////////////
        // Hide state variable
        //////////////////////
        let hide_state_variable = StateVarTyped::new(
            Box::<GeneralBooleanStateVarInterface>::default(),
            StateVarParameters {
                name: "hide",
                dependency_instruction_hint: Some(DependencyInstruction::AttributeChild {
                    attribute_name: "hide",
                    match_profiles: vec![ComponentProfile::Text, ComponentProfile::Boolean],
                }),
                for_renderer: true,
                ..Default::default()
            },
            false,
        );

        self.common
            .state_variables
            .push(StateVar::Boolean(hide_state_variable));

        //////////////////////////
        // Disabled state variable
        //////////////////////////
        let disabled_state_variable = StateVarTyped::new(
            Box::<GeneralBooleanStateVarInterface>::default(),
            StateVarParameters {
                name: "disabled",
                dependency_instruction_hint: Some(DependencyInstruction::AttributeChild {
                    attribute_name: "disabled",
                    match_profiles: vec![ComponentProfile::Text, ComponentProfile::Boolean],
                }),
                for_renderer: true,
                ..Default::default()
            },
            false,
        );

        self.common
            .state_variables
            .push(StateVar::Boolean(disabled_state_variable));
    }
}

#[derive(Debug, Default)]
struct ValueStateVarInterface {
    essential_value: StateVarReadOnlyViewTyped<String>,
    immediate_value: StateVarReadOnlyViewTyped<String>,
    sync_immediate_value: StateVarReadOnlyViewTyped<bool>,
    bind_value_to: StateVarReadOnlyViewTyped<String>,
    prefill: StateVarReadOnlyViewTyped<String>,
}

impl StateVarInterface<String> for ValueStateVarInterface {
    fn return_dependency_instructions(
        &self,
        _extend_source: Option<&ExtendSource>,
        _parameters: &StateVarParameters,
    ) -> Vec<DependencyInstruction> {
        vec![
            DependencyInstruction::Essential,
            DependencyInstruction::StateVar {
                component_idx: None,
                state_var_name: "immediateValue",
            },
            DependencyInstruction::StateVar {
                component_idx: None,
                state_var_name: "syncImmediateValue",
            },
            DependencyInstruction::StateVar {
                component_idx: None,
                state_var_name: "bindValueTo",
            },
            DependencyInstruction::StateVar {
                component_idx: None,
                state_var_name: "prefill",
            },
        ]
    }

    fn save_dependencies_for_value_calculation(&mut self, dependencies: &Vec<Vec<Dependency>>) {
        if let StateVarReadOnlyView::String(essential_value) = &dependencies[0][0].value {
            self.essential_value = essential_value.create_new_read_only_view();
        } else {
            panic!("Got a non-string essential value for value of text input.");
        }

        if let StateVarReadOnlyView::String(immediate_value) = &dependencies[1][0].value {
            self.immediate_value = immediate_value.create_new_read_only_view();
        } else {
            panic!("Got a non-string immediate value for value of text input.");
        }

        if let StateVarReadOnlyView::Boolean(sync_immediate_value) = &dependencies[2][0].value {
            self.sync_immediate_value = sync_immediate_value.create_new_read_only_view();
        } else {
            panic!("Got a non-boolean sync immediate value for value of text input.");
        }

        if let StateVarReadOnlyView::String(bind_value_to) = &dependencies[3][0].value {
            self.bind_value_to = bind_value_to.create_new_read_only_view();
        } else {
            panic!("Got a non-string bind_value_to for value of text input.");
        }

        if let StateVarReadOnlyView::String(prefill) = &dependencies[4][0].value {
            self.prefill = prefill.create_new_read_only_view();
        } else {
            panic!("Got a non-string prefill for value of text input.");
        }
    }

    fn calculate_state_var_from_dependencies_and_mark_fresh(
        &self,
        state_var: &StateVarMutableViewTyped<String>,
    ) {
        let bind_value_to_used_default = self.bind_value_to.get_used_default();

        let value = if *self.sync_immediate_value.get_fresh_value() {
            self.immediate_value.get_fresh_value().clone()
        } else if bind_value_to_used_default {
            if self.essential_value.get_used_default() {
                self.prefill.get_fresh_value().clone()
            } else {
                self.essential_value.get_fresh_value().clone()
            }
        } else {
            self.bind_value_to.get_fresh_value().clone()
        };

        let value_changed = if let Some(old_value) = state_var.try_get_last_value() {
            value != *old_value
        } else {
            true
        };

        if value_changed {
            state_var.set_value(value);
        } else {
            state_var.restore_previous_value();
        }
    }

    fn request_dependencies_to_update_value(
        &self,
        state_var: &StateVarReadOnlyViewTyped<String>,
        _is_direct_change_from_renderer: bool,
    ) -> Result<Vec<DependencyValueUpdateRequest>, RequestDependencyUpdateError> {
        let desired_value = state_var.get_requested_value();
        let bind_value_to_used_default = self.bind_value_to.get_used_default();

        if bind_value_to_used_default {
            self.essential_value
                .request_change_value_to(desired_value.clone());
            self.immediate_value
                .request_change_value_to(desired_value.clone());
            self.sync_immediate_value.request_change_value_to(true);

            Ok(vec![
                DependencyValueUpdateRequest {
                    instruction_idx: 0,
                    dependency_idx: 0,
                },
                DependencyValueUpdateRequest {
                    instruction_idx: 1,
                    dependency_idx: 0,
                },
                DependencyValueUpdateRequest {
                    instruction_idx: 2,
                    dependency_idx: 0,
                },
            ])
        } else {
            self.bind_value_to
                .request_change_value_to(desired_value.clone());
            self.sync_immediate_value.request_change_value_to(true);

            Ok(vec![
                DependencyValueUpdateRequest {
                    instruction_idx: 3,
                    dependency_idx: 0,
                },
                DependencyValueUpdateRequest {
                    instruction_idx: 2,
                    dependency_idx: 0,
                },
            ])
        }
    }
}

#[derive(Debug, Default)]
struct ImmediateValueStateVarInterface {
    essential_value: StateVarReadOnlyViewTyped<String>,
    sync_immediate_value: StateVarReadOnlyViewTyped<bool>,
    bind_value_to: StateVarReadOnlyViewTyped<String>,
    prefill: StateVarReadOnlyViewTyped<String>,
}

impl StateVarInterface<String> for ImmediateValueStateVarInterface {
    fn return_dependency_instructions(
        &self,
        _extend_source: Option<&ExtendSource>,
        _parameters: &StateVarParameters,
    ) -> Vec<DependencyInstruction> {
        vec![
            DependencyInstruction::Essential,
            DependencyInstruction::StateVar {
                component_idx: None,
                state_var_name: "syncImmediateValue",
            },
            DependencyInstruction::StateVar {
                component_idx: None,
                state_var_name: "bindValueTo",
            },
            DependencyInstruction::StateVar {
                component_idx: None,
                state_var_name: "prefill",
            },
        ]
    }

    fn save_dependencies_for_value_calculation(&mut self, dependencies: &Vec<Vec<Dependency>>) {
        if let StateVarReadOnlyView::String(essential_value) = &dependencies[0][0].value {
            self.essential_value = essential_value.create_new_read_only_view();
        } else {
            panic!("Got a non-string essential value for immediate value of text input.");
        }

        if let StateVarReadOnlyView::Boolean(sync_immediate_value) = &dependencies[1][0].value {
            self.sync_immediate_value = sync_immediate_value.create_new_read_only_view();
        } else {
            panic!("Got a non-boolean sync immediate value for immediate value of text input.");
        }

        if let StateVarReadOnlyView::String(bind_value_to) = &dependencies[2][0].value {
            self.bind_value_to = bind_value_to.create_new_read_only_view();
        } else {
            panic!("Got a non-string bind_value_to for immediate value of text input.");
        }

        if let StateVarReadOnlyView::String(prefill) = &dependencies[3][0].value {
            self.prefill = prefill.create_new_read_only_view();
        } else {
            panic!("Got a non-string prefill for immediate value of text input.");
        }
    }

    fn calculate_state_var_from_dependencies_and_mark_fresh(
        &self,
        state_var: &StateVarMutableViewTyped<String>,
    ) {
        let bind_value_to_used_default = self.bind_value_to.get_used_default();

        let immediate_value =
            if !bind_value_to_used_default && *self.sync_immediate_value.get_fresh_value() {
                self.bind_value_to.get_fresh_value().clone()
            } else {
                if self.essential_value.get_used_default() {
                    self.prefill.get_fresh_value().clone()
                } else {
                    self.essential_value.get_fresh_value().clone()
                }
            };

        let value_changed = if let Some(old_value) = state_var.try_get_last_value() {
            immediate_value != *old_value
        } else {
            true
        };

        if value_changed {
            state_var.set_value(immediate_value);
        } else {
            state_var.restore_previous_value();
        }
    }

    fn request_dependencies_to_update_value(
        &self,
        state_var: &StateVarReadOnlyViewTyped<String>,
        is_direct_change_from_renderer: bool,
    ) -> Result<Vec<DependencyValueUpdateRequest>, RequestDependencyUpdateError> {
        let desired_value = state_var.get_requested_value();

        let mut updates = Vec::with_capacity(2);
        let bind_value_to_used_default = self.bind_value_to.get_used_default();

        self.essential_value
            .request_change_value_to(desired_value.clone());

        updates.push(DependencyValueUpdateRequest {
            instruction_idx: 0,
            dependency_idx: 0,
        });

        if !is_direct_change_from_renderer && !bind_value_to_used_default {
            self.bind_value_to
                .request_change_value_to(desired_value.clone());

            updates.push(DependencyValueUpdateRequest {
                instruction_idx: 2,
                dependency_idx: 0,
            });
        }

        Ok(updates)
    }
}

#[derive(Debug, Default)]
struct SyncImmediateValueStateVarInterface {
    essential_value: StateVarReadOnlyViewTyped<bool>,
}

impl StateVarInterface<bool> for SyncImmediateValueStateVarInterface {
    fn return_dependency_instructions(
        &self,
        _extend_source: Option<&ExtendSource>,
        _parameters: &StateVarParameters,
    ) -> Vec<DependencyInstruction> {
        vec![DependencyInstruction::Essential]
    }

    fn save_dependencies_for_value_calculation(&mut self, dependencies: &Vec<Vec<Dependency>>) {
        if let StateVarReadOnlyView::Boolean(essential_value) = &dependencies[0][0].value {
            self.essential_value = essential_value.create_new_read_only_view();
        } else {
            panic!("Got a non-boolean essential value for syncImmediate of text input.");
        }
    }

    fn calculate_state_var_from_dependencies_and_mark_fresh(
        &self,
        state_var: &StateVarMutableViewTyped<bool>,
    ) {
        state_var.set_value(*self.essential_value.get_fresh_value());
    }

    fn request_dependencies_to_update_value(
        &self,
        state_var: &StateVarReadOnlyViewTyped<bool>,
        _is_direct_change_from_renderer: bool,
    ) -> Result<Vec<DependencyValueUpdateRequest>, RequestDependencyUpdateError> {
        let desired_value = state_var.get_requested_value();

        self.essential_value.request_change_value_to(*desired_value);

        Ok(vec![DependencyValueUpdateRequest {
            instruction_idx: 0,
            dependency_idx: 0,
        }])
    }
}<|MERGE_RESOLUTION|>--- conflicted
+++ resolved
@@ -6,16 +6,13 @@
 use strum::VariantNames;
 use strum_macros::EnumVariantNames;
 
-<<<<<<< HEAD
 use crate::{
-    components::prelude::*,
+    components::{actions::ActionBody, prelude::*, ActionsEnum},
     state_var_interfaces::{
         boolean_state_var_interfaces::GeneralBooleanStateVarInterface,
         text_state_var_interfaces::GeneralStringStateVarInterface,
     },
 };
-=======
-use crate::components::{actions::ActionBody, prelude::*, ActionsEnum};
 
 #[derive(Debug, Deserialize, Serialize)]
 #[cfg_attr(feature = "web", derive(tsify::Tsify))]
@@ -34,7 +31,6 @@
     UpdateImmediateValue(ActionBody<TextInputActionArgs>),
     UpdateValue,
 }
->>>>>>> 1a64cf2a
 
 #[derive(Debug, Default, ComponentNode)]
 pub struct TextInput {
@@ -117,31 +113,8 @@
 
     fn on_action(
         &self,
-<<<<<<< HEAD
-        action_name: &str,
-        args: HashMap<String, Vec<StateVarValue>>,
+        action: ActionsEnum,
         resolve_and_retrieve_state_var: &mut dyn FnMut(usize) -> StateVarValue,
-    ) -> Vec<(usize, StateVarValue)> {
-        match action_name {
-            "updateImmediateValue" => {
-                let new_val = args.get("text").expect("No text argument").first().unwrap();
-
-                vec![
-                    (
-                        self.common.state_variable_name_to_index["immediateValue"],
-                        new_val.clone(),
-                    ),
-                    (
-                        self.common.state_variable_name_to_index["syncImmediateValue"],
-                        StateVarValue::Boolean(false),
-                    ),
-                ]
-            }
-
-            "updateValue" => {
-=======
-        action: ActionsEnum,
-        resolve_and_retrieve_state_var: &'a mut dyn FnMut(usize) -> StateVarValue,
     ) -> Result<Vec<(usize, StateVarValue)>, String> {
         // The type of `action` should have already been verified, so an
         // error here is a programming logic error, not an API error.
@@ -160,7 +133,6 @@
             ]),
 
             TextInputAction::UpdateValue => {
->>>>>>> 1a64cf2a
                 let new_val = resolve_and_retrieve_state_var(
                     self.common.state_variable_name_to_index["immediateValue"],
                 );
