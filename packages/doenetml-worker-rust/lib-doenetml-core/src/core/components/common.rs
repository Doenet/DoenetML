use std::collections::HashMap;

use enum_dispatch::enum_dispatch;
use strum_macros::EnumString;

use crate::attribute::{AttributeName, AttributeType};
use crate::dast::flat_dast::FlatAttribute;
use crate::state::types::math_expr::MathExpr;
use serde::{Deserialize, Serialize};

use crate::dast::{FlatDastElementContent, Position as DastPosition};
use crate::state::{ComponentState, Prop, PropIdx, PropValue};
use crate::{ComponentIdx, Extending};

use doenetml_derive::RenderedState;

use super::_error::*;
use super::_external::*;
use super::actions::UpdateFromAction;
use super::doenet::boolean::*;
use super::doenet::document::*;
use super::doenet::math::*;
use super::doenet::p::*;
use super::doenet::section::*;
use super::doenet::text::*;
use super::doenet::text_input::*;
use super::prelude::UntaggedContent;

/// A enum that can contain a component of any possible component type.
///
/// The component node traits are implemented on the `ComponentEnum`
/// to allow easy access to the methods.
///
/// Each component type added to `ComponentEnum` must implement that component node traits.
#[derive(Debug, EnumString, RenderedState)]
#[enum_dispatch(
    ComponentNode,
    ComponentState,
    ComponentChildrenOld,
    ComponentAttributes,
    ComponentActions,
    ComponentChildren
)]
#[strum(ascii_case_insensitive)]
// Components vary in size. It is unclear if we want to `Box` all of them,
// or accept a size-inefficient data structure for simplicity.
// Revisit when we have more components.
#[allow(clippy::large_enum_variant)]
pub enum ComponentEnum {
    Text(Text),
    TextInput(TextInput),
    Math(Math),
    Boolean(Boolean),
    Section(Section),
    Document(Document),
    P(P),
    _Error(_Error),
    _External(_External),
}

/// An enum listing the actions that are available for each component type.
/// A deserialized version of this action will be sent to the component.
#[derive(Debug, Deserialize, Serialize, derive_more::TryInto)]
#[serde(tag = "component")]
#[cfg_attr(feature = "web", derive(tsify::Tsify))]
#[cfg_attr(feature = "web", serde(rename_all = "camelCase"))]
#[cfg_attr(feature = "web", tsify(from_wasm_abi))]
pub enum ActionsEnum {
    TextInput(TextInputAction),
}

/// A set of fields that are common to all DoenetML components.
/// To derive the `ComponentNode` trait, a component should have
/// `ComponentCommonData` in a field named `common`.
#[derive(Debug, Default)]
pub struct ComponentCommonData {
    /// The index of this component, which is its index
    /// in the `components` vector on core.
    pub idx: ComponentIdx,

    /// The index of this component's parent
    pub parent: Option<ComponentIdx>,

    /// A component's children specified as either a literal string or a reference to another component.
    pub children: Vec<UntaggedContent>,

    /// If this component is extending another component or prop,
    /// then the `extending` field gives the source that it is extending.
    pub extending: Option<Extending>,

    /// The position of the component in the original DoenetML string
    pub position: Option<DastPosition>,

    pub attribute_types: HashMap<AttributeName, AttributeType>,

    /// The the attributes that have been created for this component.
    pub attributes: HashMap<AttributeName, Vec<UntaggedContent>>,

    /// Any remaining attributes that appeared in the DoenetML
    /// but where not recognized component
    pub unrecognized_attributes: HashMap<String, FlatAttribute>,

    /// Whether or not this component is to be rendered, i.e.,
    /// whether or not it is in the tree of rendered components.
    ///
    /// Used to determine if its rendered props need to be freshened and set to the renderer.
    pub is_in_render_tree: bool,
}

/// The Component trait specifies methods that will, in general, be implemented by deriving them.
/// It depends on the ComponentState trait, which will be derived
/// for each component type based on its prop structure.
#[enum_dispatch]
pub trait ComponentNode: ComponentState {
    /// Get the index of the component, which is its index in the `components` vector of `DoenetMLCore`.
    fn get_idx(&self) -> ComponentIdx;
    /// Get the index of the component, which is its index in the `components` vector of `DoenetMLCore`.
    fn set_idx(&mut self, idx: ComponentIdx);
    /// Get the index of the parent node
    fn get_parent(&self) -> Option<ComponentIdx>;
    /// Get the vector containing the indices of all child component nodes and the literal string children.
    fn get_children_old(&self) -> &Vec<UntaggedContent>;
    /// Set the vector containing the indices of all child component nodes and the literal string children.
    fn set_children(&mut self, children: Vec<UntaggedContent>);
    /// Take the vector containing the indices of all child component nodes and the literal string children.
    fn take_children(&mut self) -> Vec<UntaggedContent>;

    /// Set component's index, parent, extending, and position in the original DoenetML string.
    ///
    /// This is a separate step from creation because we create it using EnumString's from_str,
    /// which assigns values based on the Default trait
    fn initialize(
        &mut self,
        parent: Option<ComponentIdx>,
        extending: Option<Extending>,
        unrecognized_attributes: HashMap<String, FlatAttribute>,
        position: Option<DastPosition>,
    );

    /// Get a reference to the component/prop that this component extends.
    fn get_extending(&self) -> Option<&Extending>;

    /// Set a reference to the component/prop that this component extends.
    fn set_extending(&mut self, extending: Option<Extending>);

    /// Get the component type, which is the name of the component's struct
    /// converted to camel case.
    fn get_component_type(&self) -> &str;

    /// Get the position of this component in the original DoenetML string
    fn get_position(&self) -> Option<&DastPosition>;

    /// Set the position, which should be the position of this component in the original DoenetML string
    fn set_position(&mut self, position: Option<DastPosition>);

    /// Set the hash map containing for each attribute the vector of
    /// indices of all child component nodes and the literal string children.
    fn set_attributes(&mut self, attributes: HashMap<AttributeName, Vec<UntaggedContent>>);

    /// Get the vector of all the attribute children that have been created for this attribute.
    fn get_attribute(&self, attribute: AttributeName) -> Option<&Vec<UntaggedContent>>;

    /// Get the hash map of all attributes that have not been recognized by its parent component.
    fn get_unrecognized_attributes(&self) -> &HashMap<String, FlatAttribute>;

    /// Get whether or not this component is to be rendered, i.e.,
    /// whether or not it is in the tree of rendered components.
    ///
    /// Used to determine if its rendered props need to be freshened and set to the renderer.
    fn get_is_in_render_tree(&self) -> bool;

    /// Set whether or not this component is to be rendered, i.e.,
    /// whether or not it is in the tree of rendered components.
    ///
    /// Used to determine if its rendered props need to be freshened and set to the renderer.
    fn set_is_in_render_tree(&mut self, is_in_render_tree: bool);

    /// The name of the component that a direct reference should transmute to.
    /// For example in `<textInput name="i"/>$i`, the `$i` should be rendered as a `<text extend="$i"/>`
    /// rather than a `<textInput extend="$i"/>`. In this case `self.ref_transmutes_to()` should return `Some("Text")`.
    ///
    /// If `None` is returned, no transmutation will occur.
    fn ref_transmutes_to(&self) -> Option<&'static str> {
        None
    }

    /// If `extend_via_default_prop` is `true` and the component is extended by a different component type,
    /// then the component will be extended via the prop that is marked with `#[default_prop]`.
    /// Otherwise, the component will always be extended directly as a component
    /// whenever a prop is not explicitly specified,
    /// even if it is extended by a different component type.
    ///
    /// For example, since `extend_via_default_prop()` returns `true` for a text input,
    /// and its default prop is 'value`,
    /// `<textInput name="$i"/><text extend="$i"/>` will become equivalent to
    /// `<textInput name="$i"/><text extend="$i.value"/>`
    fn extend_via_default_prop(&self) -> bool {
        false
    }

    /// A vector of the possible profiles this component provides along with the
    /// index of the prop that you should refer to if you want data satisfying
    /// that profile.
    fn provided_profiles(&self) -> Vec<(ComponentProfile, PropIdx)> {
        self.get_component_profile_prop_indices()
            .into_iter()
            .map(|prop_idx| {
                let prop = self.get_prop(prop_idx).unwrap();
                (prop.get_matching_component_profile(), prop_idx)
            })
            .collect()
    }
}

/// XXX: Obsolete. Remove when we have the new renderer working.
/// Specifies the children that will be sent to the renderer.
///
/// Two behaviors can be automatically derived by the `ComponentChildrenOld` macro
/// based on helper attributes applied to the struct.
/// (Note: additional options will be added later)
/// - `#[pass_through_children]`: all children are passed through as the rendered children (default if no attributes)
/// - `#[no_rendered_children]`: no children are passed to the renderer
#[enum_dispatch]
<<<<<<< HEAD
pub trait ComponentChildren {
    /// Keeping this obsolete function so that can see how old code worked for reference.
    /// TODO: delete once not needed anymore
    fn render_children_obsolete(&self) -> &Vec<UntaggedContent>;

    /// Given the vector of all flat dast children,
    /// return the vector of flat dast children that should be sent to the renderer.
    ///
    /// TODO: make this more efficient to not create children in the first place
    /// in the case of `no_rendered_children`?
    fn filter_rendered_children(
        &self,
        children: Vec<FlatDastElementContent>,
    ) -> Vec<FlatDastElementContent>;
=======
pub trait ComponentChildrenOld {
    /// Return the children that will be used in the flat dast sent to the renderer.
    fn render_children_old(&self) -> &Vec<UntaggedContent>;
>>>>>>> cf1eb17e
}

/// The ComponentAttributes trait can be derived for a component,
/// giving it the default implementation of ignoring all attributes.
/// To add attributes to be processed by core, a component type can implement the trait.
#[enum_dispatch]
pub trait ComponentAttributes: ComponentNode {
    /// Return a list of the attribute names that the component will accept
    fn get_attribute_names(&self) -> Vec<AttributeName> {
        // TODO: add default attribute names, like hide and disabled?
        // If so, should provide a mechanism for including default props depending on them.
        vec![]
    }
}

/// Trait that creates props from attribute variants.
/// For example, if implemented on the enum `Attrs`
///
/// ```rust
/// enum Attrs {
///   Prefill,
///   Disabled,
/// }
/// ```
/// one can call `Attrs::Prefill.prop()` to get a prop that will query the `"prefill"`
/// attribute of a component.
///
/// An implementation might look like
/// ```ignore
/// impl AttributeProp<String> for Attrs {
///   fn prop(&self) -> Prop<String> {
///     match self {
///       Attrs::Prefill => StringProp::new_from_attribute("prefill", "").into_prop(),
///       _ => panic!("This attribute does not have a string prop."),
///     }
///   }
/// }
/// impl AttributeProp<bool> for Attrs {
///   fn prop(&self) -> Prop<bool> {
///     match self {
///       Attrs::Disabled => BooleanProp::new_from_attribute("disabled", false).into_prop(),
///       _ => panic!("This attribute does not have a boolean prop."),
///     }
///   }
/// }
/// ```
pub trait AttributeProp<T: Default + Clone> {
    /// Get a prop whose value is determined by the attribute.
    fn prop(&self) -> Prop<T>;
}

/// The ComponentActions trait can be derived for a component,
/// giving it the default implementation of no actions.
/// To add actions, a component type can implement the trait to override the defaults.
#[enum_dispatch]
pub trait ComponentActions: ComponentNode {
    /// Return a list of the action names that the renderer can call on this component.
    /// The list much match
    fn get_action_names(&self) -> Vec<String> {
        vec![]
    }

    /// The function called when a renderer calls an action on this component.
    /// Given an `action_name` that is in the vector returned by `get_action_names()`,
    /// the function processes the `args` to return a vector where each component
    /// specifies a prop index and its desired value.
    ///
    /// Panics: if `action_name` is not in the vector returned by `get_action_names()`.
    #[allow(unused)]
    fn on_action(
        &self,
        action: ActionsEnum,
        resolve_and_retrieve_prop: &mut dyn FnMut(PropIdx) -> PropValue,
    ) -> Result<Vec<UpdateFromAction>, String> {
        Err(format!(
            "Unknown action '{:?}' called on {}",
            action,
            self.get_component_type()
        ))
    }
}

/// A `ComponentProfile` is used in a `DataQuery` specifying children or attribute children.
/// A component profile will match children that have a prop of the corresponding type
/// that has been designated with `#[component_profile_prop]`.
/// When a prop from a child is matched, the value of that prop is returned.
#[derive(Debug, Clone, Copy, PartialEq)]
pub enum ComponentProfile {
    /// Matches String props as well as literal string children
    String,
    /// Matches literal string children. Use if wish to exclude String props.
    /// Use the `String` variant to also match string props.
    LiteralString,
    /// Matches Number props
    Number,
    /// Matches Math props
    Math,
    /// Matches Integer props
    Integer,
    /// Matches Boolean props
    Boolean,
}

// TODO: implement with macro?
impl ComponentProfile {
    /// Return the default value that is associated with the type of prop
    /// represented by the component profile.
    pub fn default(&self) -> PropValue {
        match self {
            ComponentProfile::Boolean => PropValue::Boolean(bool::default()),
            ComponentProfile::Integer => PropValue::Integer(i64::default()),
            ComponentProfile::Number => PropValue::Number(f64::default()),
            ComponentProfile::Math => PropValue::Math(MathExpr::default()),
            ComponentProfile::LiteralString | ComponentProfile::String => {
                PropValue::String(String::default())
            }
        }
    }
}<|MERGE_RESOLUTION|>--- conflicted
+++ resolved
@@ -221,26 +221,9 @@
 /// - `#[pass_through_children]`: all children are passed through as the rendered children (default if no attributes)
 /// - `#[no_rendered_children]`: no children are passed to the renderer
 #[enum_dispatch]
-<<<<<<< HEAD
-pub trait ComponentChildren {
-    /// Keeping this obsolete function so that can see how old code worked for reference.
-    /// TODO: delete once not needed anymore
-    fn render_children_obsolete(&self) -> &Vec<UntaggedContent>;
-
-    /// Given the vector of all flat dast children,
-    /// return the vector of flat dast children that should be sent to the renderer.
-    ///
-    /// TODO: make this more efficient to not create children in the first place
-    /// in the case of `no_rendered_children`?
-    fn filter_rendered_children(
-        &self,
-        children: Vec<FlatDastElementContent>,
-    ) -> Vec<FlatDastElementContent>;
-=======
 pub trait ComponentChildrenOld {
     /// Return the children that will be used in the flat dast sent to the renderer.
     fn render_children_old(&self) -> &Vec<UntaggedContent>;
->>>>>>> cf1eb17e
 }
 
 /// The ComponentAttributes trait can be derived for a component,
