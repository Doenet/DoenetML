--- conflicted
+++ resolved
@@ -5,12 +5,9 @@
 use enum_dispatch::enum_dispatch;
 use strum_macros::EnumString;
 
-<<<<<<< HEAD
 use crate::attribute::{AttributeName, AttributeType};
-=======
 use serde::{Deserialize, Serialize};
 
->>>>>>> 1a64cf2a
 use crate::dast::{
     DastAttribute, DastMacro, ElementData, FlatDastElement, FlatDastElementContent,
     FlatDastElementUpdate, Position as DastPosition,
@@ -315,22 +312,12 @@
     #[allow(unused)]
     fn on_action(
         &self,
-<<<<<<< HEAD
-        action_name: &str,
-        args: HashMap<String, Vec<StateVarValue>>,
+        action: ActionsEnum,
         resolve_and_retrieve_state_var: &mut dyn FnMut(usize) -> StateVarValue,
-    ) -> Vec<(usize, StateVarValue)> {
-        panic!(
-            "Unknown action '{}' called on {}",
-            action_name,
-=======
-        action: ActionsEnum,
-        resolve_and_retrieve_state_var: &'a mut dyn FnMut(usize) -> StateVarValue,
     ) -> Result<Vec<(usize, StateVarValue)>, String> {
         Err(format!(
             "Unknown action '{:?}' called on {}",
             action,
->>>>>>> 1a64cf2a
             self.get_component_type()
         ))
     }
