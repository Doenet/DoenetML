{
<<<<<<< HEAD
  "extends": "../../tsconfig.build.json",
  "compilerOptions": {
    "outDir": "./dist/",
    "rootDir": "./src"
  },
  "include": ["./**/*.ts", "./**/*.tsx", "./src/generated/*.json"],
  "exclude": [
    "./**/*.test.ts",
    "./**/*.stub.ts",
    "node_modules",
    "**/tests/",
    "**/dist/**/*",
    "./vite.config.ts",
    "./scripts"
  ],
  "references": []
=======
    "extends": "../../tsconfig.build.json",
    "compilerOptions": {
        "outDir": "./dist/",
        "rootDir": "./src"
    },
    "include": ["./**/*.ts", "./**/*.tsx", "./src/generated/*.json"],
    "exclude": [
        "./**/*.test.ts",
        "./**/*.stub.ts",
        "node_modules",
        "**/tests/",
        "**/dist/**/*",
        "./vite.config.ts",
        "./scripts"
    ],
    "references": []
>>>>>>> 7cbdc858
}<|MERGE_RESOLUTION|>--- conflicted
+++ resolved
@@ -1,22 +1,4 @@
 {
-<<<<<<< HEAD
-  "extends": "../../tsconfig.build.json",
-  "compilerOptions": {
-    "outDir": "./dist/",
-    "rootDir": "./src"
-  },
-  "include": ["./**/*.ts", "./**/*.tsx", "./src/generated/*.json"],
-  "exclude": [
-    "./**/*.test.ts",
-    "./**/*.stub.ts",
-    "node_modules",
-    "**/tests/",
-    "**/dist/**/*",
-    "./vite.config.ts",
-    "./scripts"
-  ],
-  "references": []
-=======
     "extends": "../../tsconfig.build.json",
     "compilerOptions": {
         "outDir": "./dist/",
@@ -33,5 +15,4 @@
         "./scripts"
     ],
     "references": []
->>>>>>> 7cbdc858
 }