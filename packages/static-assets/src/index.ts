--- conflicted
+++ resolved
@@ -3,9 +3,6 @@
 import _ENTITY_MAP from "./generated/entity-map.json";
 import mathAssets from "./generated/math-assets.json";
 const ENTITY_MAP: Record<string, string> = _ENTITY_MAP;
-<<<<<<< HEAD
-export { doenetSchema, ENTITY_MAP, mathAssets };
-=======
 
 export type SchemaProperty = {
     name: string;
@@ -30,5 +27,4 @@
 };
 
 const doenetRelaxngSchema: RelaxNgSchema = _doenetRelaxngSchema as any;
-export { doenetSchema, ENTITY_MAP, doenetRelaxngSchema };
->>>>>>> 80f2ea16
+export { doenetSchema, ENTITY_MAP, doenetRelaxngSchema, mathAssets };