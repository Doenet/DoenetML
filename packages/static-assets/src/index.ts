import doenetSchema from "./generated/doenet-schema.json";
import _doenetRelaxngSchema from "./generated/doenet-relaxng-schema.json";
import _ENTITY_MAP from "./generated/entity-map.json";
import mathAssets from "./generated/math-assets.json";
const ENTITY_MAP: Record<string, string> = _ENTITY_MAP;
import atomDatabase from "./data/atom-database.csv";

export type SchemaProperty = {
    name: string;
    type: string;
    isArray: boolean;
    numDimensions?: number;
    indexedArrayDescription?: unknown[];
};

export type RelaxNgSchema = {
    startType: string | string[];
    refs: Record<string, RelaxNgAttribute>;
};

export type RelaxNgAttribute = {
    type: "element";
    name: string;
    attributes: Record<string, { optional: boolean; type: string[] }>;
    children: { ref: string }[];
    properties?: SchemaProperty[];
    textChildrenAllowed: boolean;
};

const doenetRelaxngSchema: RelaxNgSchema = _doenetRelaxngSchema as any;
<<<<<<< HEAD
export { doenetSchema, ENTITY_MAP, doenetRelaxngSchema, atomDatabase };
=======
export { doenetSchema, ENTITY_MAP, doenetRelaxngSchema, mathAssets };
>>>>>>> 8d8b5d44
<|MERGE_RESOLUTION|>--- conflicted
+++ resolved
@@ -28,8 +28,10 @@
 };
 
 const doenetRelaxngSchema: RelaxNgSchema = _doenetRelaxngSchema as any;
-<<<<<<< HEAD
-export { doenetSchema, ENTITY_MAP, doenetRelaxngSchema, atomDatabase };
-=======
-export { doenetSchema, ENTITY_MAP, doenetRelaxngSchema, mathAssets };
->>>>>>> 8d8b5d44
+export {
+    doenetSchema,
+    ENTITY_MAP,
+    doenetRelaxngSchema,
+    mathAssets,
+    atomDatabase,
+};