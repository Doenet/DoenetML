{
    "name": "@doenet/static-assets",
    "type": "module",
    "description": "Static JSON blobs for DoenetML components",
    "version": "1.0.0",
    "license": "AGPL-3.0-or-later",
    "homepage": "https://github.com/Doenet/DoenetML#readme",
    "private": false,
    "repository": "github:Doenet/DoenetML",
    "files": [
        "/dist"
    ],
    "exports": {
        ".": {
            "import": "./dist/index.js"
        },
        "./*json": {
            "import": "./dist/generated/*json"
        }
    },
    "scripts": {
        "test": "echo \"No tests \"",
        "build": "wireit",
        "build:assets": "vite-node ./scripts/generate-schema.ts && vite-node ./scripts/generate-entity-map.ts && vite-node ./scripts/generate-math-assets.ts"
    },
    "wireit": {
        "build": {
            "command": "vite build",
            "files": [
                "src/**/*.ts",
<<<<<<< HEAD
                "tsconfig.json",
                "vite.config.ts"
=======
                "src/**/*.json",
                "tsconfig.json"
>>>>>>> 8dafaaff
            ],
            "output": [
                "dist/**/*.js",
                "dist/**/*.d.ts",
                "dist/**/*.json"
            ]
        }
    }
}<|MERGE_RESOLUTION|>--- conflicted
+++ resolved
@@ -28,13 +28,9 @@
             "command": "vite build",
             "files": [
                 "src/**/*.ts",
-<<<<<<< HEAD
-                "tsconfig.json",
-                "vite.config.ts"
-=======
+                "vite.config.ts",
                 "src/**/*.json",
                 "tsconfig.json"
->>>>>>> 8dafaaff
             ],
             "output": [
                 "dist/**/*.js",
