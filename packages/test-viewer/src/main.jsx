import React, { StrictMode } from "react";
import { createRoot } from "react-dom/client";
import TestViewer from "./test/testViewer";
// XXX: this file is currently not in @doenet/doenetml-prototype. Uncomment import when that is fixed.
import "@doenet/doenetml-prototype/style.css";

const root = createRoot(document.getElementById("root"));

window.addEventListener("message", (event) => {
    if (event.data.subject == "SPLICE.reportScoreAndState") {
        console.log(event.data.score);
        console.log(event.data.state);
    } else if (event.data.subject == "SPLICE.sendEvent") {
        console.log(event.data.location);
        console.log(event.data.name);
        console.log(event.data.data);
    }
});

<<<<<<< HEAD
root.render(
    <StrictMode>
        <Router>
            <Routes>
                <Route path="*" element={<TestViewer />} />
            </Routes>
        </Router>
    </StrictMode>,
);
=======
root.render(<TestViewer />);
>>>>>>> 3ffa550a

// Hot Module Replacement (HMR) - Remove this snippet to remove HMR.
// Learn more: https://www.snowpack.dev/concepts/hot-module-replacement
if (import.meta.hot) {
    // console.log(">>>import.meta.hot")
    // import.meta.hot.accept(({module}) => {
    //   console.log(">>>ACCEPT CALLED!!!!!!!!!")
    // }
    // );
    import.meta.hot.accept();
}<|MERGE_RESOLUTION|>--- conflicted
+++ resolved
@@ -17,19 +17,7 @@
     }
 });
 
-<<<<<<< HEAD
-root.render(
-    <StrictMode>
-        <Router>
-            <Routes>
-                <Route path="*" element={<TestViewer />} />
-            </Routes>
-        </Router>
-    </StrictMode>,
-);
-=======
 root.render(<TestViewer />);
->>>>>>> 3ffa550a
 
 // Hot Module Replacement (HMR) - Remove this snippet to remove HMR.
 // Learn more: https://www.snowpack.dev/concepts/hot-module-replacement
