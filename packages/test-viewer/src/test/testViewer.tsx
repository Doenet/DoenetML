--- conflicted
+++ resolved
@@ -1,10 +1,5 @@
 import React, { useState } from "react";
-<<<<<<< HEAD
-import { DoenetViewer, DoenetEditor } from "@doenet/doenetml";
-// import { DoenetML } from "@doenet/doenetml-prototype";
-=======
 import { DoenetML, EditorViewer } from "@doenet/doenetml-prototype";
->>>>>>> 574c34f3
 // @ts-ignore
 import doenetMLstring from "./testCode.doenet?raw";
 import { Button } from "@doenet/ui-components";
@@ -19,10 +14,6 @@
         readOnly: boolean;
         showFeedback: boolean;
         showHints: boolean;
-<<<<<<< HEAD
-        render: boolean;
-=======
->>>>>>> 574c34f3
         showEditor: boolean;
         viewerLocation: "left" | "right" | "bottom" | "top";
     } = {
@@ -31,10 +22,6 @@
         readOnly: false,
         showFeedback: true,
         showHints: true,
-<<<<<<< HEAD
-        render: true,
-=======
->>>>>>> 574c34f3
         showEditor: false,
         viewerLocation: "right",
     };
@@ -50,10 +37,6 @@
         readOnly,
         showFeedback,
         showHints,
-<<<<<<< HEAD
-        render,
-=======
->>>>>>> 574c34f3
         showEditor,
         viewerLocation,
     } = testSettings;
@@ -273,20 +256,7 @@
                 </h3>
                 {controls}
             </div>
-<<<<<<< HEAD
-            <DoenetViewer
-                key={"doenetml" + updateNumber}
-                doenetML={doenetMLstring}
-                flags={{
-                    showCorrectness,
-                    readOnly,
-                    showFeedback,
-                    showHints,
-                }}
-            />
-=======
             {showEditor ? editor : viewer}
->>>>>>> 574c34f3
         </div>
     );
 }