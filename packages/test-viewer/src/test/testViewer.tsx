import React, { useState } from "react";
<<<<<<< HEAD
// import { DoenetML } from "@doenet/doenetml";
import { DoenetML } from "@doenet/doenetml-prototype";
=======
// @ts-ignore
import { DoenetViewer, DoenetEditor } from "@doenet/doenetml";
>>>>>>> 80f2ea16
// @ts-ignore
import doenetMLstring from "./testCode.doenet?raw";
import { Button } from "@doenet/ui-components";

export default function TestViewer() {
    const defaultTestSettings: {
        requestedVariantIndex: number;
        showCorrectness: boolean;
        readOnly: boolean;
        showFeedback: boolean;
        showHints: boolean;
<<<<<<< HEAD
        paginate: boolean;
=======
        render: boolean;
>>>>>>> 80f2ea16
        showEditor: boolean;
        viewerLocation: "left" | "right" | "bottom" | "top";
    } = {
        requestedVariantIndex: 1,
        showCorrectness: true,
        readOnly: false,
        showFeedback: true,
        showHints: true,
<<<<<<< HEAD
        paginate: true,
        showEditor: false,
=======
        render: true,
        showEditor: true,
>>>>>>> 80f2ea16
        viewerLocation: "right",
    };

    const [controlsVisible, setControlsVisible] = useState(false);
    const [testSettings, setTestSettings] = useState(defaultTestSettings);
    const [updateNumber, setUpdateNumber] = useState(0);

    let {
        requestedVariantIndex,
        showCorrectness,
        readOnly,
        showFeedback,
        showHints,
<<<<<<< HEAD
        paginate,
=======
        render,
>>>>>>> 80f2ea16
        showEditor,
        viewerLocation,
    } = testSettings;

    let controls = null;
    let buttonText = "show";
    if (controlsVisible) {
        buttonText = "hide";
        controls = (
            <div style={{ padding: "8px" }}>
                <p>
                    The DoenetML is displayed is loaded from the file:{" "}
                    <code>src/test/testCode.doenet</code>.
                </p>

                <div>
                    <Button
                        onClick={() => {
                            setTestSettings(defaultTestSettings);
                            setUpdateNumber((was) => was + 1);
                        }}
                        value="Reset"
                    />
                </div>
                <hr />
                <div>
                    <label>
                        {" "}
                        <input
                            type="checkbox"
                            checked={showCorrectness}
                            onChange={() => {
                                setTestSettings((was) => {
                                    let newObj = { ...was };
                                    newObj.showCorrectness =
                                        !was.showCorrectness;
                                    return newObj;
                                });
                                setUpdateNumber((was) => was + 1);
                            }}
                        />
                        Show Correctness
                    </label>
                </div>
                <div>
                    <label>
                        {" "}
                        <input
                            type="checkbox"
                            checked={readOnly}
                            onChange={() => {
                                setTestSettings((was) => {
                                    let newObj = { ...was };
                                    newObj.readOnly = !was.readOnly;
                                    return newObj;
                                });
                                setUpdateNumber((was) => was + 1);
                            }}
                        />
                        Read Only
                    </label>
                </div>
                <div>
                    <label>
                        {" "}
                        <input
                            type="checkbox"
                            checked={showFeedback}
                            onChange={() => {
                                setTestSettings((was) => {
                                    let newObj = { ...was };
                                    newObj.showFeedback = !was.showFeedback;
                                    return newObj;
                                });
                                setUpdateNumber((was) => was + 1);
                            }}
                        />
                        Show Feedback
                    </label>
                </div>
                <div>
                    <label>
                        {" "}
                        <input
                            type="checkbox"
                            checked={showHints}
                            onChange={() => {
                                setTestSettings((was) => {
                                    let newObj = { ...was };
                                    newObj.showHints = !was.showHints;
                                    return newObj;
                                });
                                setUpdateNumber((was) => was + 1);
                            }}
                        />
                        Show Hints
                    </label>
                </div>
                <div>
                    <label>
                        {" "}
                        <input
                            type="checkbox"
                            checked={render}
                            onChange={() => {
                                setTestSettings((was) => {
                                    let newObj = { ...was };
                                    newObj.render = !was.render;
                                    return newObj;
                                });
                                setUpdateNumber((was) => was + 1);
                            }}
                        />
                        Render
                    </label>
                </div>
                <div>
                    <label>
                        {" "}
                        <input
                            type="checkbox"
                            checked={showEditor}
                            onChange={() => {
                                setTestSettings((was) => {
                                    let newObj = { ...was };
                                    newObj.showEditor = !was.showEditor;
                                    return newObj;
                                });
                            }}
                        />
                        Show Editor
                    </label>
                </div>
                <div>
                    <label>
                        Viewer location{" "}
                        <select
                            value={viewerLocation}
                            onChange={(e) => {
                                setTestSettings((was) => {
                                    let newObj = { ...was };
                                    //@ts-ignore
                                    newObj.viewerLocation = e.target.value;
                                    return newObj;
                                });
                            }}
                        >
                            <option value="right">right</option>
                            <option value="left">left</option>
                            <option value="top">top</option>
                            <option value="bottom">bottom</option>
                        </select>
                    </label>
                </div>
                <div>
                    <label>
                        {" "}
                        <input
                            type="checkbox"
                            checked={showEditor}
                            onChange={() => {
                                setTestSettings((was) => {
                                    let newObj = { ...was };
                                    newObj.showEditor = !was.showEditor;
                                    return newObj;
                                });
                            }}
                        />
                        Show Editor
                    </label>
                </div>
                <div>
                    <label>
                        Viewer location{" "}
                        <select
                            value={viewerLocation}
                            onChange={(e) => {
                                setTestSettings((was) => {
                                    let newObj = { ...was };
                                    //@ts-ignore
                                    newObj.viewerLocation = e.target.value;
                                    return newObj;
                                });
                            }}
                        >
                            <option value="right">right</option>
                            <option value="left">left</option>
                            <option value="top">top</option>
                            <option value="bottom">bottom</option>
                        </select>
                    </label>
                </div>
            </div>
        );
    }

    const editor = (
        <DoenetEditor
            key={"doenetml" + updateNumber}
            doenetML={doenetMLstring}
<<<<<<< HEAD
            paginate={paginate}
=======
>>>>>>> 80f2ea16
            addVirtualKeyboard={true}
            height="calc(100vh - 94px)"
            width="100%"
            viewerLocation={viewerLocation}
<<<<<<< HEAD
=======
            readOnly={readOnly}
>>>>>>> 80f2ea16
        />
    );

    const viewer = (
        <DoenetViewer
            key={"doenetml" + updateNumber}
            doenetML={doenetMLstring}
            flags={{
                showCorrectness,
                readOnly,
                showFeedback,
                showHints,
                solutionDisplayMode: "button",
                allowLoadState: false,
                allowSaveState: false,
                allowLocalState: false,
<<<<<<< HEAD
                allowSaveSubmissions: true,
=======
>>>>>>> 80f2ea16
                allowSaveEvents: false,
                autoSubmit: false,
            }}
            activityId=""
<<<<<<< HEAD
            apiURLs={{ postMessages: true }}
            paginate={paginate}
=======
            render={render}
>>>>>>> 80f2ea16
            addVirtualKeyboard={true}
        />
    );

    return (
        <div>
            <div
                style={{
                    backgroundColor: "#e3e3e3",
                    marginBottom: "12px",
                    padding: "8px",
                }}
            >
                <h3>
                    <div style={{ display: "flex" }}>
                        Test DoenetML
                        <Button
                            onClick={() => setControlsVisible((was) => !was)}
                            value={buttonText + " controls"}
                            style={{ marginLeft: "12px" }}
                        />
                    </div>
                </h3>
                {controls}
            </div>
<<<<<<< HEAD
            <DoenetML
                key={"doenetml" + updateNumber}
                doenetML={doenetMLstring}
                flags={{
                    showCorrectness,
                    readOnly,
                    showFeedback,
                    showHints,
                }}
            />
=======
            {showEditor ? editor : viewer}
>>>>>>> 80f2ea16
        </div>
    );
}<|MERGE_RESOLUTION|>--- conflicted
+++ resolved
@@ -1,11 +1,6 @@
 import React, { useState } from "react";
-<<<<<<< HEAD
 // import { DoenetML } from "@doenet/doenetml";
 import { DoenetML } from "@doenet/doenetml-prototype";
-=======
-// @ts-ignore
-import { DoenetViewer, DoenetEditor } from "@doenet/doenetml";
->>>>>>> 80f2ea16
 // @ts-ignore
 import doenetMLstring from "./testCode.doenet?raw";
 import { Button } from "@doenet/ui-components";
@@ -17,11 +12,7 @@
         readOnly: boolean;
         showFeedback: boolean;
         showHints: boolean;
-<<<<<<< HEAD
         paginate: boolean;
-=======
-        render: boolean;
->>>>>>> 80f2ea16
         showEditor: boolean;
         viewerLocation: "left" | "right" | "bottom" | "top";
     } = {
@@ -30,13 +21,8 @@
         readOnly: false,
         showFeedback: true,
         showHints: true,
-<<<<<<< HEAD
         paginate: true,
         showEditor: false,
-=======
-        render: true,
-        showEditor: true,
->>>>>>> 80f2ea16
         viewerLocation: "right",
     };
 
@@ -50,11 +36,7 @@
         readOnly,
         showFeedback,
         showHints,
-<<<<<<< HEAD
         paginate,
-=======
-        render,
->>>>>>> 80f2ea16
         showEditor,
         viewerLocation,
     } = testSettings;
@@ -255,18 +237,11 @@
         <DoenetEditor
             key={"doenetml" + updateNumber}
             doenetML={doenetMLstring}
-<<<<<<< HEAD
             paginate={paginate}
-=======
->>>>>>> 80f2ea16
             addVirtualKeyboard={true}
             height="calc(100vh - 94px)"
             width="100%"
             viewerLocation={viewerLocation}
-<<<<<<< HEAD
-=======
-            readOnly={readOnly}
->>>>>>> 80f2ea16
         />
     );
 
@@ -283,20 +258,13 @@
                 allowLoadState: false,
                 allowSaveState: false,
                 allowLocalState: false,
-<<<<<<< HEAD
                 allowSaveSubmissions: true,
-=======
->>>>>>> 80f2ea16
                 allowSaveEvents: false,
                 autoSubmit: false,
             }}
             activityId=""
-<<<<<<< HEAD
             apiURLs={{ postMessages: true }}
             paginate={paginate}
-=======
-            render={render}
->>>>>>> 80f2ea16
             addVirtualKeyboard={true}
         />
     );
@@ -322,7 +290,6 @@
                 </h3>
                 {controls}
             </div>
-<<<<<<< HEAD
             <DoenetML
                 key={"doenetml" + updateNumber}
                 doenetML={doenetMLstring}
@@ -333,9 +300,6 @@
                     showHints,
                 }}
             />
-=======
-            {showEditor ? editor : viewer}
->>>>>>> 80f2ea16
         </div>
     );
 }