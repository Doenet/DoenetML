--- conflicted
+++ resolved
@@ -1,15 +1,9 @@
-<<<<<<< HEAD
 import {
     lezerToDast,
     filterPositionInfo,
     normalizeDocumentDast,
 } from "@doenet/parser";
-import type { CoreWorker, FlatDastRoot } from "@doenet/doenetml-worker-rust";
-=======
-import { lezerToDast, filterPositionInfo } from "@doenet/parser";
-import { normalizeDocumentDast } from "../../src/state/redux-slices/dast/utils/normalize-dast";
 import type { CoreWorker, FlatDastRoot } from "@doenet/doenetml-worker";
->>>>>>> a532d6d4
 import * as Comlink from "comlink";
 import { doenetGlobalConfig } from "../../src/global-config";
 
