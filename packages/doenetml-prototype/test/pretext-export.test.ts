import { describe, expect, it, afterAll } from "vitest";
import util from "util";
import { toXml as xastToXml } from "xast-util-to-xml";
<<<<<<< HEAD
import { FlatDastRoot } from "@doenet/doenetml-worker-rust";
=======
import { normalizeDocumentDast } from "../src/state/redux-slices/dast/utils/normalize-dast";
import { ensurePretextTag } from "../src/utils/pretext/ensure-pretext-tag";
import { FlatDastRoot } from "@doenet/doenetml-worker";
>>>>>>> a532d6d4
import { renderToPretext } from "../src/utils/pretext/render-to-pretext";
import { RunThroughCore } from "./utils/run-through-core";

const origLog = console.log;
console.log = (...args) => {
    origLog(...args.map((x) => util.inspect(x, false, 10, true)));
};

// <p>
//   Hi
// </p>
const SIMPLE_FLAT_DAST = {
    type: "root",
    children: [
        {
            id: 0,
            annotation: "original",
        },
    ],
    elements: [
        {
            type: "element",
            name: "document",
            attributes: {},
            children: [
                {
                    id: 1,
                    annotation: "original",
                },
            ],
            data: {
                id: 0,
                action_names: [],
                props: {},
            },
        },
        {
            type: "element",
            name: "p",
            attributes: {},
            children: ["\n  Hi\n"],
            data: {
                id: 1,
                action_names: [],
            },
        },
    ],
    warnings: [],
} as FlatDastRoot;

const coreRunner = new RunThroughCore();

function renderToPretextString(flatDast: FlatDastRoot) {
    return xastToXml(renderToPretext(flatDast), { closeEmptyElements: true });
}

afterAll(async () => {
    await coreRunner.close();
});

describe("Pretext export", async () => {
    it("Can process doenet code run through core", async () => {
        await coreRunner.processToFatDast(`<p>hello world</p>`);
    });
    it("Wraps root in <pretext> tag", () => {
        const flatDast = structuredClone(SIMPLE_FLAT_DAST);
        expect(renderToPretextString(flatDast)).toMatchInlineSnapshot(`
          "<?xml version="1.0" encoding="UTF-8"?>
          <pretext>
          <article>
          <p>
            Hi
          </p>
          </article>
          </pretext>"
        `);
    });
    it("passes through attributes", async () => {
        const flatDast = await coreRunner.processToFatDast(`
            <p myAttr="hi">How about</p>
        `);

        const pretext = renderToPretextString(flatDast);
        expect(pretext).toMatchInlineSnapshot(
            `
          "<?xml version="1.0" encoding="UTF-8"?>
          <pretext>
          <article>
          <p myAttr="hi">How about</p>
          </article>
          </pretext>"
        `,
        );
    });
    it("expands <text> to pretext element", async () => {
        const flatDast = await coreRunner.processToFatDast(`
            <textInput name="mi" prefill="foo" />
            <p>How about $mi?</p>
        `);

        const pretext = renderToPretextString(flatDast);
        expect(pretext).toMatchInlineSnapshot(`
          "<?xml version="1.0" encoding="UTF-8"?>
          <pretext>
          <article>
          <em>foo</em>
                      <p>How about foo?</p>
          </article>
          </pretext>"
        `);
    });
    it("expands <division> to pretext element", async () => {
        const flatDast = await coreRunner.processToFatDast(`
            <division>
                <title>Foo</title>
                <p>How about foo?</p>
            </division>
        `);

        const pretext = renderToPretextString(flatDast);
        expect(pretext).toMatchInlineSnapshot(`
          "<?xml version="1.0" encoding="UTF-8"?>
          <pretext>
          <article>
          <section xml:id="doenet-id-1">
              <title>Foo</title>
                          
                          <p>How about foo?</p>
                      </section>
          </article>
          </pretext>"
        `);
    });
    it("passes through unknown elements", async () => {
        const flatDast = await coreRunner.processToFatDast(`
            <myCustomTag withAttr="foo">Hi</myCustomTag>
        `);

        const pretext = renderToPretextString(flatDast);
        expect(pretext).toMatchInlineSnapshot(`
          "<?xml version="1.0" encoding="UTF-8"?>
          <pretext>
          <article>
          <myCustomTag withAttr="foo">Hi</myCustomTag>
          </article>
          </pretext>"
        `);
    });
    it("passes through attributes that conflict with special React prop names", async () => {
        const flatDast = await coreRunner.processToFatDast(`
            <myCustomTag ref="foo"><p ref="hi" />Hi</myCustomTag>
        `);

        const pretext = renderToPretextString(flatDast);
        expect(pretext).toMatchInlineSnapshot(`
          "<?xml version="1.0" encoding="UTF-8"?>
          <pretext>
          <article>
          <myCustomTag ref="foo"><p ref="hi" />Hi</myCustomTag>
          </article>
          </pretext>"
        `);
    });
    it("preserved existing <book> or <article> or <pretext> tags", async () => {
        const flatDast = await coreRunner.processToFatDast(`
            <book>Hi</book>
        `);

        const pretext = renderToPretextString(flatDast);
        expect(pretext).toMatchInlineSnapshot(`
          "<?xml version="1.0" encoding="UTF-8"?>
          <pretext>
          <book>
          Hi
          </book>
          </pretext>"
        `);
    });
    it("preserved existing <book> or <article> or <pretext> tags 2", async () => {
        const flatDast = await coreRunner.processToFatDast(`
            <pretext>   <book>Hi</book> Z </pretext>
        `);

        const pretext = renderToPretextString(flatDast);
        expect(pretext).toMatchInlineSnapshot(`
          "<?xml version="1.0" encoding="UTF-8"?>
          <pretext>
             <book>
          Hi
          </book> Z 
          </pretext>"
        `);
    });
    it("<docinfo> is not included in the auto-inserted division", async () => {
        const flatDast = await coreRunner.processToFatDast(`
            <docinfo>Hi</docinfo> <section>Foo</section>
        `);

        const pretext = renderToPretextString(flatDast);
        expect(pretext).toMatchInlineSnapshot(`
          "<?xml version="1.0" encoding="UTF-8"?>
          <pretext>
          <docinfo>Hi</docinfo><article>
           <section xml:id="doenet-id-2">Foo</section>
          </article>
          </pretext>"
        `);
    });
    it("name attribute is removed but pretext:name is not", async () => {
        const flatDast = await coreRunner.processToFatDast(`
            <pretext><article><p name="foo">hi</p><p pretext:name="foo">there</p></article></pretext>
        `);

        const pretext = renderToPretextString(flatDast);
        expect(pretext).toMatchInlineSnapshot(`
          "<?xml version="1.0" encoding="UTF-8"?>
          <pretext>
          <article>
          <p>hi</p><p name="foo">there</p>
          </article>
          </pretext>"
        `);
    });
});<|MERGE_RESOLUTION|>--- conflicted
+++ resolved
@@ -1,13 +1,7 @@
 import { describe, expect, it, afterAll } from "vitest";
 import util from "util";
 import { toXml as xastToXml } from "xast-util-to-xml";
-<<<<<<< HEAD
-import { FlatDastRoot } from "@doenet/doenetml-worker-rust";
-=======
-import { normalizeDocumentDast } from "../src/state/redux-slices/dast/utils/normalize-dast";
-import { ensurePretextTag } from "../src/utils/pretext/ensure-pretext-tag";
 import { FlatDastRoot } from "@doenet/doenetml-worker";
->>>>>>> a532d6d4
 import { renderToPretext } from "../src/utils/pretext/render-to-pretext";
 import { RunThroughCore } from "./utils/run-through-core";
 
