--- conflicted
+++ resolved
@@ -33,11 +33,8 @@
             "files": [
                 "src/**/*.ts",
                 "src/**/*.tsx",
-<<<<<<< HEAD
-=======
                 "src/**/*.js",
                 "src/**/*.jsx",
->>>>>>> 007189a0
                 "src/**/*.css",
                 "tsconfig.json"
             ],
@@ -48,13 +45,6 @@
             ],
             "dependencies": [
                 "../doenetml-worker-rust:build",
-<<<<<<< HEAD
-                "../codemirror:build",
-                "../ui-components:build",
-                "../utils:build",
-                "../virtual-keyboard:build",
-=======
->>>>>>> 007189a0
                 "../parser:build"
             ]
         }
