--- conflicted
+++ resolved
@@ -48,10 +48,6 @@
 /**
  * Synchronous actions that directly manipulate data in the store.
  */
-<<<<<<< HEAD
-export const _coreReducerActions = { ...dastSlice.actions };
-=======
 export const _coreReducerActions = { ...coreSlice.actions };
->>>>>>> a40e0494
 
 export const selfSelector = (state: RootState) => state.core;