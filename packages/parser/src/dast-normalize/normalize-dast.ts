import { Plugin, unified } from "unified";
import { ELEMENT_EXPANSIONS } from "./element-expansions";
import { pluginConvertPretextAttributes } from "./convert-pretext-attributes";
import {
    DastAttribute,
    DastElement,
    DastElementContent,
    DastRoot,
    DastRootContent,
} from "../types";
import { visit } from "../pretty-printer/normalize/utils/visit";
import { isDastElement } from "../types-util";
import { repeatSugar } from "./component-sugar/repeat";
import { conditionalContentSugar } from "./component-sugar/conditionalContent";
import { selectSugar } from "./component-sugar/select";
<<<<<<< HEAD
import { solutionSugar } from "./component-sugar/soluition";
=======
import { pluginEnforceValidNames } from "./enforce-valid-names";
>>>>>>> bb256732

/**
 * Normalize the DAST tree so that it is contained in a single `<document>` element.
 * As well, remove comments and XML-valid but not-useful-for-DoenetML nodes like XML instructions and doctypes.
 */
export function normalizeDocumentDast(
    dast: DastRoot,
    addCompatibilityNames = false,
) {
    let processor = unified()
        .use(pluginRemoveCommentsInstructionsAndDocStrings)
        .use(pluginChangeCdataToText)
        .use(pluginEnsureDocumentElement)
        .use(pluginConvertPretextAttributes)
        .use(pluginEnforceValidNames)
        .use(pluginExpandAliasedElements);
    if (addCompatibilityNames) {
        processor = processor.use(pluginAddCompatibilityNames);
    }
    processor = processor.use(pluginComponentSugar);

    return processor.runSync(dast);
}

/**
 * Change all CDATA nodes to text nodes.
 */
const pluginChangeCdataToText: Plugin<[], DastRoot, DastRoot> = () => {
    return (tree) => {
        visit(tree, (node) => {
            if (node.type === "cdata") {
                // @ts-ignore
                node.type = "text";
            }
        });
    };
};

/**
 * Remove all comment/instruction/docstring nodes from the DAST tree.
 */
const pluginRemoveCommentsInstructionsAndDocStrings: Plugin<
    [],
    DastRoot,
    DastRoot
> = () => {
    return (tree) => {
        visit(tree, (node) => {
            if (node.type === "element" || node.type === "root") {
                node.children = node.children.filter(
                    (n) =>
                        n.type !== "comment" &&
                        n.type !== "instruction" &&
                        n.type !== "doctype",
                );
            }
        });
    };
};

/**
 * Plugin that ensure the root of the document is a single `<document>` element
 * and that all whitespace is trimmed from the content of `<document>`.
 */
const pluginEnsureDocumentElement: Plugin<[], DastRoot, DastRoot> = () => {
    return (tree) => {
        const existingDocument = tree.children.find(
            (n) => n.type === "element" && n.name === "document",
        ) as DastElement | undefined;
        if (existingDocument) {
            existingDocument.children = trimWhitespaceNodes(
                existingDocument.children,
            );
            if (tree.children.length > 1) {
                tree.children = [existingDocument];
            }
        } else {
            const children = trimWhitespaceNodes(
                // This filtering may be redundant, but it should also be very fast.
                filterNonDoenetXml(tree.children),
            );
            tree.children = [
                {
                    type: "element",
                    name: "document",
                    attributes: {},
                    children,
                },
            ];
        }
    };
};

/**
 * Some elements are aliases for other elements. E.g. `<section>` is an alias for `<division type="section">`.
 * This plugin expands these aliases so that the DAST tree only contains the expanded elements.
 */
const pluginExpandAliasedElements: Plugin<[], DastRoot, DastRoot> = () => {
    return (tree) => {
        visit(tree, (node) => {
            if (isDastElement(node)) {
                const expansion = ELEMENT_EXPANSIONS[node.name];
                if (expansion) {
                    let newAttributes: Record<string, DastAttribute> =
                        Object.fromEntries(
                            Object.entries(expansion.attributes || {}).map(
                                ([key, value]) => {
                                    let newAttr: DastAttribute = {
                                        type: "attribute",
                                        name: key,
                                        children: [{ type: "text", value }],
                                    };
                                    return [key, newAttr];
                                },
                            ),
                        );
                    node.name = expansion.to;
                    node.attributes = {
                        ...node.attributes,
                        ...newAttributes,
                    };
                }
            }
        });
    };
};

/**
 * As a compatibility step before we remove autogenerated names (of the form _componentType3)
 * add names to all the components that don't have an explicit name
 * that match the autogenerated names from the old system.
 */
const pluginAddCompatibilityNames: Plugin<[], DastRoot, DastRoot> = () => {
    const counts: Record<string, number> = {};
    return (tree) => {
        visit(tree, (node) => {
            if (isDastElement(node)) {
                const typeCount = (counts[node.name] =
                    (counts[node.name] ?? 0) + 1);
                if (!node.attributes.name) {
                    const name = `_${node.name}${typeCount}`;
                    node.attributes.name = {
                        type: "attribute",
                        name: "name",
                        children: [{ type: "text", value: name }],
                    };
                }
            }
        });
    };
};

/**
 * Perform substitutions for syntactic sugar based on the component type
 */
const pluginComponentSugar: Plugin<[], DastRoot, DastRoot> = () => {
    return (tree) => {
        visit(tree, (node) => {
            if (!isDastElement(node)) {
                return;
            }
            switch (node.name) {
                case "repeat":
                case "repeatForSequence":
                    repeatSugar(node);
                    break;
                case "conditionalContent":
                    conditionalContentSugar(node);
                    break;
                case "select":
                    selectSugar(node);
                    break;
                case "solution":
                    solutionSugar(node);
                    break;
            }
        });
    };
};

/**
 * Remove XML nodes that DoenetML doesn't care about like instructions (`<? foo ?>`) and doctypes.
 */
function filterNonDoenetXml(nodes: DastRootContent[]): DastElementContent[] {
    return nodes.filter(
        (n) => n.type !== "doctype" && n.type !== "instruction",
    ) as DastElementContent[];
}

/**
 * Remove all whitespace from the start and end of `nodes`. This includes whitespace that is combined
 * with text nodes.
 */
function trimWhitespaceNodes(
    nodes: DastElementContent[],
): DastElementContent[] {
    if (nodes.length === 0) {
        return nodes;
    }
    const firstNonWhitespaceIdx = nodes.findIndex(
        (n) => n.type !== "text" || /\S/.test(n.value),
    );
    if (firstNonWhitespaceIdx === -1) {
        return [];
    }
    const lastNonWhitespaceIdx = findLastIndex(
        nodes,
        (n) => n.type !== "text" || /\S/.test(n.value),
    );

    const trimmed = nodes.slice(
        firstNonWhitespaceIdx,
        lastNonWhitespaceIdx + 1,
    );
    // There may be whitespace at the beginning and end of the first and last text nodes.
    const first = trimmed[0];
    const last = trimmed[trimmed.length - 1];
    if (first?.type === "text" && /^\s/.test(first.value)) {
        trimmed[0] = {
            ...first,
            value: first.value.trimStart(),
        };
    }
    if (last?.type === "text" && /\s$/.test(last.value)) {
        trimmed[trimmed.length - 1] = {
            ...last,
            value: last.value.trimEnd(),
        };
    }
    return trimmed;
}

/**
 * Compatibility function since Array.findLastIndex may not be present in all browsers.
 */
function findLastIndex<T>(arr: T[], predicate: (v: T) => boolean): number {
    for (let i = arr.length - 1; i >= 0; i--) {
        if (predicate(arr[i])) {
            return i;
        }
    }
    return -1;
}<|MERGE_RESOLUTION|>--- conflicted
+++ resolved
@@ -13,11 +13,8 @@
 import { repeatSugar } from "./component-sugar/repeat";
 import { conditionalContentSugar } from "./component-sugar/conditionalContent";
 import { selectSugar } from "./component-sugar/select";
-<<<<<<< HEAD
 import { solutionSugar } from "./component-sugar/soluition";
-=======
 import { pluginEnforceValidNames } from "./enforce-valid-names";
->>>>>>> bb256732
 
 /**
  * Normalize the DAST tree so that it is contained in a single `<document>` element.
