--- conflicted
+++ resolved
@@ -141,6 +141,12 @@
         expect(toXml(await updateSyntax(source))).toEqual(correctSource);
     });
 
+    it("ref element target attribute becomes to", async () => {
+        source = `<ref target="$foo" />`;
+        correctSource = `<ref to="$foo" />`;
+        expect(toXml(await updateSyntax(source))).toEqual(correctSource);
+    });
+
     it("copySource gets converted to extend or copy", async () => {
         source = `<point copySource="P" name="P2" />`;
         correctSource = `<point extend="$P" name="P2" />`;
@@ -310,13 +316,7 @@
             </sources>
         </map>`;
         correctSource = `
-<<<<<<< HEAD
         <repeatForSequence from="3" to="4" name="items" valueName="v" indexName="i"><math name="m">$v^2</math><number name="n">$i^2</number></repeatForSequence>`;
-=======
-        <repeatForSequence from="3" to="4" name="items" valueName="v" indexName="i">
-            <math name="m">$v^2</math><number name="n">$i^2</number>
-        </repeatForSequence>`;
->>>>>>> d6ceaf44
         expect(toXml(await updateSyntax(source))).toEqual(correctSource);
 
         // References to the old `assignNames` get updated
@@ -329,13 +329,7 @@
         </map>
         $(item1/m) $(items[1]/n) $(items[2]/m) $(item2/n)`;
         correctSource = `
-<<<<<<< HEAD
         <repeatForSequence from="3" to="4" name="items" valueName="v" indexName="i"><math name="m">$v^2</math><number name="n">$i^2</number></repeatForSequence>
-=======
-        <repeatForSequence from="3" to="4" name="items" valueName="v" indexName="i">
-            <math name="m">$v^2</math><number name="n">$i^2</number>
-        </repeatForSequence>
->>>>>>> d6ceaf44
         $items[1].m $items[1].n $items[2].m $items[2].n`;
         expect(toXml(await updateSyntax(source))).toEqual(correctSource);
     });
@@ -349,16 +343,9 @@
             </sources>
         </map>`;
         correctSource = `
-<<<<<<< HEAD
         <setup><group name="group">
                <number>3</number><number>4</number>
             </group></setup><repeat for="$group" name="items" valueName="v" indexName="i"><math name="m">$v^2</math><number name="n">$i^2</number></repeat>`;
-=======
-        <setup><group name="items_group"><number>3</number><number>4</number></group></setup>
-        <repeat for="$items_group" name="items" valueName="v" indexName="i">
-            <math name="m">$v^2</math><number name="n">$i^2</number>
-        </repeat>`;
->>>>>>> d6ceaf44
         expect(toXml(await updateSyntax(source))).toEqual(correctSource);
 
         // References to the old `assignNames` get updated
@@ -369,14 +356,7 @@
         </map>
         $(item1/m) $(items[1]/n) $(items[2]/m) $(item2/n)`;
         correctSource = `
-<<<<<<< HEAD
         <setup><group name="group"><number>3</number><number>4</number></group></setup><repeat for="$group" name="items" valueName="v" indexName="i"><math name="m">$v^2</math><number name="n">$i^2</number></repeat>
-=======
-        <setup><group name="items_group"><number>3</number><number>4</number></group></setup>
-        <repeat for="$items_group" name="items" valueName="v" indexName="i">
-            <math name="m">$v^2</math><number name="n">$i^2</number>
-        </repeat>
->>>>>>> d6ceaf44
         $items[1].m $items[1].n $items[2].m $items[2].n`;
         expect(toXml(await updateSyntax(source))).toEqual(correctSource);
     });
