--- conflicted
+++ resolved
@@ -28,10 +28,7 @@
   routes: [
     /* Enable an SPA Fallback in development: */
     // {"match": "routes", "src": ".*", "dest": "/index.html"},
-<<<<<<< HEAD
-=======
     
->>>>>>> ad118c56
   ],
   optimize: {
     bundle: true,
@@ -40,15 +37,7 @@
     treeshake: true,
   },
   packageOptions: {
-<<<<<<< HEAD
-    polyfillNode: true,
-    // cache:'aaa',
-  },
-  devOptions: {
-    openUrl: '/core',
-=======
     polyfillNode : true
->>>>>>> ad118c56
   },
   buildOptions: {
     out: 'dist',
