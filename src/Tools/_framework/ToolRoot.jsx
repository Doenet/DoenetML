import React, { useState, lazy, Suspense } from 'react';
import {
  atom,
  useSetRecoilState,
  useRecoilValue,
  useRecoilCallback,
} from 'recoil';
<<<<<<< HEAD
import Assignment from './Overlays/Assignment';
import Editor from './Overlays/Editor';
import Calendar from './Overlays/Calendar';
import Image from './Overlays/Image';
import Toast from './Toast';
import GradebookAssignmentView from './Overlays/GradebookAssignmentView';
import GradebookAttemptView from './Overlays/GradebookAttemptView';
=======
>>>>>>> 440815f1
import { useMenuPanelController } from './Panels/MenuPanel';
import { useSupportDividerController } from './Panels/ContentPanel';
import Toast from './Toast';
// import { GlobalStyle } from "../../Tools/DoenetStyle";

const layerStackAtom = atom({
  key: 'layerStackAtom',
  default: [],
});

export const useToolControlHelper = () => {
  const setLayers = useSetRecoilState(layerStackAtom);
  const activateMenuPanel = useMenuPanelController();
  const activateSupportPanel = useSupportDividerController();

  const Assignment = lazy(() => import('./Overlays/Assignment'));
  const Editor = lazy(() => import('./Overlays/Editor'));
  const Image = lazy(() => import('./Overlays/Image'));
  const Calendar = lazy(() => import('./Overlays/Calendar'));

  const openOverlay = ({
    type,
    title,
    contentId,
    courseId,
    branchId,
    assignmentId,
    attemptNumber,
    userId,
  }) => {
    switch (type.toLowerCase()) {
      case "gradebookassignmentview":
        setLayers((old) => [
          ...old,
          <GradebookAssignmentView
            assignmentId = {assignmentId}
          />,
        ]);
        break;
      case "gradebookattemptview":
        console.log(assignmentId, userId, attemptNumber);
        
        setLayers((old) => [
          ...old,
          <GradebookAttemptView
            assignmentId = {assignmentId}
            userId = {userId}
            attemptNumber = {attemptNumber}
          />,
        ]);
        break;
      case 'editor':
        setLayers((old) => [
          ...old,
          <Editor
            branchId={branchId}
            title={title}
            key={`EditorLayer${old.length + 1}`}
          />,
        ]);
        break;
      case 'assignment':
        setLayers((old) => [
          ...old,
          <Assignment
            branchId={branchId}
            assignmentId={assignmentId}
            courseId={courseId}
            key={`AssignmentLayer${old.length + 1}`}
          />,
        ]);
        break;
      case 'calendar':
        setLayers((old) => [
          ...old,
          <Calendar
            branchId={branchId}
            contentId={contentId}
            key={`CalendarLayer${old.length + 1}`}
          />,
        ]);
        break;
      case 'image':
        setLayers((old) => [
          ...old,
          <Image branchId={branchId} key={`ImageLayer${old.length + 1}`} />,
        ]);
        break;
      default:
        console.error('Unknown Overlay Name');
    }
  };

  const close = () => {
    setLayers((old) => {
      const newArray = [...old];
      newArray.pop();
      return newArray;
    });
  };

  return {
    openOverlay,
    close,
    activateMenuPanel,
    activateSupportPanel,
  };
};

export const useStackId = () => {
  const getId = useRecoilCallback(({ snapshot }) => () => {
    const currentId = snapshot.getLoadable(layerStackAtom);
    return currentId.getValue().length;
  });
  const [stackId] = useState(() => getId());
  return stackId;
};

export default function ToolRoot({ tool }) {
  const overlays = useRecoilValue(layerStackAtom);

  return (
    <>
      {/* <GlobalStyle /> */}

      {tool}
      <Suspense fallback={<div>loading...</div>}>
        {overlays.map((layer, idx) =>
          idx == overlays.length - 1 ? layer : null,
        )}
      </Suspense>
      <Toast />
    </>
  );
}<|MERGE_RESOLUTION|>--- conflicted
+++ resolved
@@ -5,7 +5,6 @@
   useRecoilValue,
   useRecoilCallback,
 } from 'recoil';
-<<<<<<< HEAD
 import Assignment from './Overlays/Assignment';
 import Editor from './Overlays/Editor';
 import Calendar from './Overlays/Calendar';
@@ -13,11 +12,9 @@
 import Toast from './Toast';
 import GradebookAssignmentView from './Overlays/GradebookAssignmentView';
 import GradebookAttemptView from './Overlays/GradebookAttemptView';
-=======
->>>>>>> 440815f1
 import { useMenuPanelController } from './Panels/MenuPanel';
 import { useSupportDividerController } from './Panels/ContentPanel';
-import Toast from './Toast';
+//import Toast from './Toast';
 // import { GlobalStyle } from "../../Tools/DoenetStyle";
 
 const layerStackAtom = atom({
