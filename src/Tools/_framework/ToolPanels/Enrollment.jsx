--- conflicted
+++ resolved
@@ -29,11 +29,7 @@
   default: '',
 });
 
-<<<<<<< HEAD
-export default function Enrollment(props) {
-=======
 export default function Enrollment() {
->>>>>>> d58411ef
   console.log('>>>===Enrollment');
 
   const toast = useToast();
@@ -45,20 +41,12 @@
   const enrollmentTableData = useRecoilValue(enrollmentTableDataAtom);
   const setEnrollmentTableDataAtom = useSetRecoilState(enrollmentTableDataAtom);
 
-<<<<<<< HEAD
-  const driveId = useRecoilValue(searchParamAtomFamily('driveId'));
-=======
   const courseId = useRecoilValue(searchParamAtomFamily('courseId'));
->>>>>>> d58411ef
   let [showWithdrawn, setShowWithdrawn] = useState(false);
 
   //Load Enrollment Data When CourseId changes
   useEffect(() => {
-<<<<<<< HEAD
-    if (driveId !== '') {
-=======
     if (courseId !== '') {
->>>>>>> d58411ef
       axios
         .get('/api/getEnrollment.php', { params: { driveId: courseId } })
         .then((resp) => {
@@ -267,11 +255,7 @@
             key="merge"
             onClick={() => {
               const payload = {
-<<<<<<< HEAD
-                driveId,
-=======
                 driveId: courseId,
->>>>>>> d58411ef
                 mergeHeads,
                 mergeId,
                 mergeFirstName,
@@ -320,17 +304,10 @@
 
     let payload = {
       email: enrollLearner,
-<<<<<<< HEAD
-      driveId: driveId,
-    };
-    axios.post('/api/unWithDrawStudents.php', payload).then((resp) => {
-      const payload = { params: { driveId } };
-=======
       driveId: courseId,
     };
     axios.post('/api/unWithDrawStudents.php', payload).then(() => {
       const payload = { params: { driveId: courseId } };
->>>>>>> d58411ef
       axios
         .get('/api/getEnrollment.php', payload)
         .then((resp) => {
@@ -387,11 +364,7 @@
         <div>
           Show Withdrawn{' '}
           <Checkbox
-<<<<<<< HEAD
-            onClick={(e) => {
-=======
             onClick={() => {
->>>>>>> d58411ef
               setShowWithdrawn(!showWithdrawn);
             }}
             checked={showWithdrawn}
