/**
 * External dependencies
 */
import React, { useState, Suspense, useEffect, useLayoutEffect } from 'react';
import { useRecoilCallback, useRecoilValue, useSetRecoilState } from 'recoil';
/**
 * Internal dependencies
 */
import { searchParamAtomFamily, pageToolViewAtom } from '../NewToolRoot';
import {
  selectedDriveAtom,
  selectedDriveItems,
  itemType,
  clearDriveAndItemSelections,
  folderDictionary,
} from '../../../_reactComponents/Drive/NewDrive';

import CourseNavigator from '../../../_reactComponents/Course/CourseNavigator';
import { DropTargetsProvider } from '../../../_reactComponents/DropTarget';
import { BreadcrumbProvider } from '../../../_reactComponents/Breadcrumb/BreadcrumbProvider';
import { selectedMenuPanelAtom } from '../Panels/NewMenuPanel';
import { mainPanelClickAtom } from '../Panels/NewMainPanel';
import { effectiveRoleAtom } from '../../../_reactComponents/PanelHeaderComponents/RoleDropdown';
import { suppressMenusAtom } from '../NewToolRoot';
import styled, { keyframes } from 'styled-components';

const movingGradient = keyframes `
  0% { background-position: -250px 0; }
  100% { background-position: 250px 0; }
`;

const Table = styled.table `
  width: 850px;
  border-radius: 5px;
  margin-top: 50px;
  margin-left: 20px;
`;
const Tr = styled.tr ``;
const Td = styled.td `
  height: 40px;
  vertical-align: middle;
  padding: 8px;
  /* border-bottom: 2px solid black; */

  &.Td2 {
    width: 50px;
  }

  &.Td3 {
    width: 400px;
  }

`;
const TBody = styled.tbody ``;
const Td2Span = styled.span `
  display: block; 
  background-color: rgba(0,0,0,.15);
  width: 70px;
  height: 16px;
  border-radius: 5px;
`;
const Td3Span = styled.span `
  display: block;
  height: 14px;
  border-radius: 5px;
  background: linear-gradient(to right, #eee 20%, #ddd 50%, #eee 80%);
  background-size: 500px 100px;
  animation-name: ${movingGradient};
  animation-duration: 1s;
  animation-iteration-count: infinite;
  animation-timing-function: linear;
  animation-fill-mode: forwards;
`;

export default function NavigationPanel() {
  const setPageToolView = useSetRecoilState(pageToolViewAtom);
  const effectiveRole = useRecoilValue(effectiveRoleAtom);
  const setMainPanelClear = useSetRecoilState(mainPanelClickAtom);
  const courseId = useRecoilValue(searchParamAtomFamily('courseId'));
  const [columnTypes, setColumnTypes] = useState([]);
  const setSuppressMenus = useSetRecoilState(suppressMenusAtom);

  useEffect(() => {
    setMainPanelClear((was) => [
      ...was,
      { atom: clearDriveAndItemSelections, value: null },
      { atom: selectedMenuPanelAtom, value: null },
    ]);
    return setMainPanelClear((was) =>
      was.filter(
        (obj) =>
          obj.atom !== clearDriveAndItemSelections ||
          obj.atom !== selectedMenuPanelAtom,
      ),
    );
  }, [setMainPanelClear]);

  useLayoutEffect(() => {
    switch (effectiveRole) {
      case 'instructor':
        setColumnTypes(['Released', 'Assigned', 'Public']);
        setSuppressMenus([]);
        break;
      case 'student':
        setColumnTypes(['Due Date']);
        setSuppressMenus(['AddDriveItems']);
        break;
      default:
    }
  }, [effectiveRole, setSuppressMenus]);

  const clickCallback = useRecoilCallback(
    ({ set }) =>
      (info) => {
        switch (info.instructionType) {
          case 'one item':
            set(selectedMenuPanelAtom, `Selected${info.type}`);
            break;
          case 'range to item':
          case 'add item':
            set(selectedMenuPanelAtom, `SelectedMulti`);
            break;
          case 'clear all':
            set(selectedMenuPanelAtom, null);
            break;
          default:
            throw new Error('NavigationPanel found invalid select instruction');
        }
        set(
          selectedDriveItems({
            driveId: info.driveId,
            driveInstanceId: info.driveInstanceId,
            itemId: info.itemId,
          }),
          {
            instructionType: info.instructionType,
            parentFolderId: info.parentFolderId,
          },
        );
        set(selectedDriveAtom, info.driveId);
      },
    [],
  );

  const doubleClickCallback = useRecoilCallback(
    ({ set }) =>
      (info) => {
        switch (info.type) {
          case itemType.FOLDER:
            set(clearDriveAndItemSelections, null);
            setPageToolView((was) => ({
              ...was,
              params: {
                path: `${info.driveId}:${info.parentFolderId}:${info.parentFolderId}:Folder`,
              },
            }));
            break;
          case itemType.DOENETML:
            if (effectiveRole === 'student') {
              //TODO: VariantIndex params
              setPageToolView({
                page: 'course',
                tool: 'assignment',
                view: '',
                params: {
                  doenetId: info.item.doenetId,
                },
              });
            } else if (effectiveRole === 'instructor') {
              setPageToolView({
                page: 'course',
                tool: 'editor',
                view: '',
                params: {
                  doenetId: info.item.doenetId,
                  path: `${info.driveId}:${info.item.parentFolderId}:${info.item.itemId}:DoenetML`,
                },
              });
            }

            break;
          case itemType.COLLECTION:
            if (effectiveRole === 'student') {
              setPageToolView({
                page: 'course',
                tool: 'assignment',
                view: '',
                params: {
                  doenetId: info.item.doenetId,
                  isCollection: true,
                },
              });
            } else if (effectiveRole === 'instructor') {
              setPageToolView({
                page: 'course',
                tool: 'collection',
                view: '',
                params: {
                  doenetId: info.item.doenetId,
                  path: `${info.driveId}:${info.item.itemId}:${info.item.itemId}:Collection`,
                },
              });
            }
            break;
          default:
            throw new Error(
              'NavigationPanel doubleClick info type not defined',
            );
        }
      },
    [setPageToolView, effectiveRole],
  );

  const filterCallback = useRecoilCallback(
    ({ snapshot }) =>
      (item) => {
        switch (effectiveRole) {
          case 'student':
            if (item.itemType === itemType.FOLDER) {
              const folderContents = snapshot
                .getLoadable(
                  folderDictionary({
                    driveId: item.driveId,
                    folderId: item.itemId,
                  }),
                )
                .getValue()['contentsDictionary'];
              for (const key in folderContents) {
                if (folderContents[key].isReleased === '1') {
                  return true;
                }
              }
              return false;
            } else {
              return item.isReleased === '1';
            }
          case 'instructor':
            return true;
          default:
            console.warn('No view selected');
        }
      },
    [effectiveRole],
  );

  return (
    <BreadcrumbProvider>
      <DropTargetsProvider>
<<<<<<< HEAD
        <Suspense fallback={
          <Table>
            <TBody>
              <Tr>
                <Td className="Td2">
                  <Td2Span></Td2Span>
                </Td>
                <Td className="Td3">
                  <Td3Span></Td3Span>
                </Td>
              </Tr>
              <Tr>
                <Td className="Td2">
                  <Td2Span></Td2Span>
                </Td>
                <Td className="Td3">
                  <Td3Span></Td3Span>
                </Td>
              </Tr>
              <Tr>
                <Td className="Td2">
                  <Td2Span></Td2Span>
                </Td>
                <Td className="Td3">
                  <Td3Span></Td3Span>
                </Td>
              </Tr>
            </TBody>
          </Table>
        }>
=======
        <Suspense fallback={<div>loading Course...</div>}>
>>>>>>> d58411ef
          <Container>
            <CourseNavigator
              courseId={courseId}
              filterCallback={filterCallback}
              columnTypes={columnTypes}
              urlClickBehavior="select"
              clickCallback={clickCallback}
              doubleClickCallback={doubleClickCallback}
              isViewOnly={effectiveRole === 'student'} //TODO: Update for better compatabilty with roles/views
            />
          </Container>
        </Suspense>
      </DropTargetsProvider>
    </BreadcrumbProvider>
  );
}

function Container(props) {
  return (
    <div
      style={{
        maxWidth: '850px',
        margin: '10px 20px',
        // border: "1px red solid",
      }}
    >
      {props.children}
    </div>
  );
}<|MERGE_RESOLUTION|>--- conflicted
+++ resolved
@@ -246,7 +246,6 @@
   return (
     <BreadcrumbProvider>
       <DropTargetsProvider>
-<<<<<<< HEAD
         <Suspense fallback={
           <Table>
             <TBody>
@@ -277,9 +276,6 @@
             </TBody>
           </Table>
         }>
-=======
-        <Suspense fallback={<div>loading Course...</div>}>
->>>>>>> d58411ef
           <Container>
             <CourseNavigator
               courseId={courseId}
