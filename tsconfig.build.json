--- conflicted
+++ resolved
@@ -32,15 +32,7 @@
         "resolveJsonModule": true,
         "skipLibCheck": true,
         "paths": {
-<<<<<<< HEAD
-            "@doenet/parser": ["./packages/parser/dist"],
-            "@doenet/doenetml": ["./packages/doenetml/dist"],
-            "@doenet/codemirror": ["./packages/codemirror/dist"],
-            "@doenet/static-assets": ["./packages/static-assets/dist"],
-            "@doenet/*": ["./packages/*"]
-=======
             "@doenet/*": ["./packages/*/dist"]
->>>>>>> 7cbdc858
         }
     }
 }