--- conflicted
+++ resolved
@@ -51,13 +51,10 @@
         "tabWidth": 4
     },
     "dependencies": {
-<<<<<<< HEAD
         "@reduxjs/toolkit": "^2.0.1",
         "comlink": "^4.4.1",
-        "react-redux": "^9.0.4"
-=======
+        "react-redux": "^9.0.4",
         "@uiw/react-codemirror": "^4.21.21",
         "micromark": "^4.0.0"
->>>>>>> f9615fe4
     }
 }