name: Node.js CI

on:
    push:
        branches: ["main"]
    pull_request:
        branches: ["*"]

jobs:
    build:
        runs-on: ubuntu-latest

        strategy:
            matrix:
                node-version: [18.x]
                # See supported Node.js release schedule at https://nodejs.org/en/about/releases/

        steps:
            - uses: actions/checkout@v3
            - name: Use Node.js ${{ matrix.node-version }}
              uses: actions/setup-node@v3
              with:
                  node-version: ${{ matrix.node-version }}
                  cache: "npm"
            - run: npm ci

            - name: Build
              run: |
                  export NODE_OPTIONS="--max_old_space_size=4096"
                  npm run build && npm run build:all

            - name: Test
              run: npm test

<<<<<<< HEAD
    lint:
        name: Lint Rust Code
        runs-on: ubuntu-latest

        steps:
            - name: Checkout sources
              uses: actions/checkout@v3

            - name: Install toolchain
              uses: actions-rs/toolchain@v1
              with:
                  profile: minimal
                  toolchain: stable
                  override: true
                  components: rustfmt, clippy

            - name: Cargo fmt
              working-directory: ./packages/doenetml-worker-rust
              run: cargo fmt --all -- --check

            - name: Cargo clippy
              working-directory: ./packages/doenetml-worker-rust
              run: cargo clippy -- -D warnings
=======
    build-docs:
        runs-on: ubuntu-latest

        strategy:
            matrix:
                node-version: [20.x]
                # See supported Node.js release schedule at https://nodejs.org/en/about/releases/

        steps:
            - uses: actions/checkout@v3
            - name: Use Node.js ${{ matrix.node-version }}
              uses: actions/setup-node@v3
              with:
                  node-version: ${{ matrix.node-version }}
                  cache: "npm"
            - run: npm ci

            - name: Build Docs
              run: |
                  export NODE_OPTIONS="--max_old_space_size=4096"
                  cd packages/docs-nextra
                  npm run build
>>>>>>> 8dafaaff

    lint-ts:
        name: Lint Typescript Code
        runs-on: ubuntu-latest

        strategy:
            matrix:
                node-version: [18.x]

        steps:
            - name: Checkout sources
              uses: actions/checkout@v3
            - name: Use Node.js ${{ matrix.node-version }}
              uses: actions/setup-node@v3
              with:
                  node-version: ${{ matrix.node-version }}
                  cache: "npm"
            - run: npm ci

            - name: Prettier Check
<<<<<<< HEAD
              run: npx prettier . --check
=======
              run: npx prettier . --check --ignore-path ./.prettierignore --ignore-path ./.prettierignoreci
>>>>>>> 8dafaaff
<|MERGE_RESOLUTION|>--- conflicted
+++ resolved
@@ -32,7 +32,6 @@
             - name: Test
               run: npm test
 
-<<<<<<< HEAD
     lint:
         name: Lint Rust Code
         runs-on: ubuntu-latest
@@ -56,7 +55,6 @@
             - name: Cargo clippy
               working-directory: ./packages/doenetml-worker-rust
               run: cargo clippy -- -D warnings
-=======
     build-docs:
         runs-on: ubuntu-latest
 
@@ -79,7 +77,6 @@
                   export NODE_OPTIONS="--max_old_space_size=4096"
                   cd packages/docs-nextra
                   npm run build
->>>>>>> 8dafaaff
 
     lint-ts:
         name: Lint Typescript Code
@@ -100,8 +97,4 @@
             - run: npm ci
 
             - name: Prettier Check
-<<<<<<< HEAD
-              run: npx prettier . --check
-=======
-              run: npx prettier . --check --ignore-path ./.prettierignore --ignore-path ./.prettierignoreci
->>>>>>> 8dafaaff
+              run: npx prettier . --check --ignore-path ./.prettierignore --ignore-path ./.prettierignoreci